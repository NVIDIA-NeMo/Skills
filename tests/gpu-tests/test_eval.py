--- conflicted
+++ resolved
@@ -43,12 +43,7 @@
         f"    --benchmarks gsm8k "
         f"    --server_gpus 1 "
         f"    --server_nodes 1 "
-<<<<<<< HEAD
-=======
         f"    --server_args='--backend pytorch' "
-        f"    ++prompt_template={prompt_template} "
->>>>>>> d5d70328
-        f"    ++max_samples=20 "
     )
     subprocess.run(cmd, shell=True, check=True)
 
@@ -89,13 +84,9 @@
         f"    --server_gpus 1 "
         f"    --server_nodes 1 "
         f"    --with_sandbox "
-<<<<<<< HEAD
         f"    ++tokenizer={tokenizer} "
         f"    ++stop_phrase='\\n\\n\\n\\n\\n\\n' "
-=======
         f"    --server_args='--backend pytorch' "
-        f"    ++prompt_template={prompt_template} "
->>>>>>> d5d70328
         f"    ++code_tags={code_tags} "
         f"    ++examples_type=gsm8k_text_with_code "
         f"    ++max_samples=20 "
@@ -184,45 +175,6 @@
 
 
 @pytest.mark.gpu
-<<<<<<< HEAD
-def test_nemo_eval():
-    model_path = os.getenv('NEMO_SKILLS_TEST_NEMO_MODEL')
-    if not model_path:
-        pytest.skip("Define NEMO_SKILLS_TEST_NEMO_MODEL to run this test")
-    model_type = os.getenv('NEMO_SKILLS_TEST_MODEL_TYPE')
-    if not model_type:
-        pytest.skip("Define NEMO_SKILLS_TEST_MODEL_TYPE to run this test")
-
-    output_dir = f"/tmp/nemo-skills-tests/{model_type}/nemo-eval"
-    docker_rm([output_dir])
-
-    cmd = (
-        f"ns eval "
-        f"    --cluster test-local --config_dir {Path(__file__).absolute().parent} "
-        f"    --model {model_path} "
-        f"    --server_type nemo "
-        f"    --output_dir {output_dir} "
-        f"    --benchmarks gsm8k "
-        f"    --server_gpus 1 "
-        f"    --server_nodes 1 "
-        f"    ++max_samples=2 "
-    )
-    subprocess.run(cmd, shell=True, check=True)
-
-    # running compute_metrics to check that results are expected
-    with open(f"{output_dir}/eval-results/gsm8k/metrics.json", 'r') as f:
-        metrics = json.load(f)["gsm8k"]["pass@1"]
-    # rough check, since exact accuracy varies depending on gpu type
-    if model_type == 'llama':
-        assert metrics['symbolic_correct'] >= 50
-    else:  # qwen
-        assert metrics['symbolic_correct'] >= 70
-    assert metrics['num_entries'] == 2
-
-
-@pytest.mark.gpu
-=======
->>>>>>> d5d70328
 def test_megatron_eval():
     model_path = os.getenv('NEMO_SKILLS_TEST_MEGATRON_MODEL')
     if not model_path:
