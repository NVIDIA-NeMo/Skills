# Copyright (c) 2024, NVIDIA CORPORATION.  All rights reserved.
#
# Licensed under the Apache License, Version 2.0 (the "License");
# you may not use this file except in compliance with the License.
# You may obtain a copy of the License at
#
#     http://www.apache.org/licenses/LICENSE-2.0
#
# Unless required by applicable law or agreed to in writing, software
# distributed under the License is distributed on an "AS IS" BASIS,
# WITHOUT WARRANTIES OR CONDITIONS OF ANY KIND, either express or implied.
# See the License for the specific language governing permissions and
# limitations under the License.

import os
import re

import pytest

from nemo_skills.code_execution import (
    extract_code_output,
    extract_code_to_execute,
    format_code_output,
)
from nemo_skills.code_execution.sandbox import get_sandbox
from nemo_skills.prompt.few_shot_examples import examples_map


def _get_sandbox():
    host = os.getenv("NEMO_SKILLS_SANDBOX_HOST")
    if not host:
        pytest.skip("Define NEMO_SKILLS_SANDBOX_HOST to run this test")

    return get_sandbox(host=host)


@pytest.mark.asyncio
@pytest.mark.parametrize("language", ["python", "ipython", "pypy3"])
async def test_triple_quotes(language):
    sandbox = _get_sandbox()
    code = '''
def my_func():
    """Test function"""
    print("asdf")
my_func()
'''
    output, _ = await sandbox.execute_code(code, language=language)
    assert output == {"process_status": "completed", "stderr": "", "stdout": "asdf\n"}


@pytest.mark.asyncio
@pytest.mark.parametrize("language", ["python", "ipython", "pypy3"])
async def test_no_output(language):
    sandbox = _get_sandbox()

    code = """a = 2"""

    output, _ = await sandbox.execute_code(code, language=language)
    assert output == {"process_status": "completed", "stderr": "", "stdout": ""}


@pytest.mark.asyncio
@pytest.mark.parametrize("language", ["python", "ipython", "pypy3"])
async def test_execution_error(language):
    sandbox = _get_sandbox()

    code = """1 / 0"""

    output, _ = await sandbox.execute_code(code, language=language)
    # TODO: somehow in our current implementation errors also go to stdout. How to fix this?
    if language == "ipython":
        assert output == {
            "process_status": "error",
            "stderr": "",
            "stdout": "Traceback (most recent call last):\n    1 / 0\nZeroDivisionError: division by zero\n",
        }
    else:
        assert output == {
            "process_status": "completed",
            "stderr": 'Traceback (most recent call last):\n  File "<string>", line 1, in <module>\nZeroDivisionError: division by zero\n',
            "stdout": "",
        }


@pytest.mark.asyncio
@pytest.mark.parametrize("language", ["python", "ipython", "pypy3"])
async def test_syntax_error(language):
    sandbox = _get_sandbox()

    code = """a = 2\n b = 3"""

    output, _ = await sandbox.execute_code(code, language=language)
    if language == "ipython":
        assert output == {
            "process_status": "error",
            "stderr": "",
            "stdout": "    b = 3\n    ^\nIndentationError: unexpected indent\n",
        }
    else:
        assert output == {
            "process_status": "completed",
            "stderr": '  File "<string>", line 2\n    b = 3\nIndentationError: unexpected indent\n',
            "stdout": "",
        }


@pytest.mark.asyncio
@pytest.mark.parametrize("language", ["python", "ipython", "pypy3"])
async def test_timeout_error(language):
    sandbox = _get_sandbox()

    code = """import time\ntime.sleep(1)\nprint("done")"""

    output, session_id = await sandbox.execute_code(code, timeout=1, language=language)
    assert output == {"process_status": "timeout", "stdout": "", "stderr": "Timed out\n"}

    output, session_id = await sandbox.execute_code(code, timeout=2, session_id=session_id, language=language)
    assert output == {"process_status": "completed", "stderr": "", "stdout": "done\n"}


@pytest.mark.asyncio
@pytest.mark.parametrize("language", ["python", "pypy3"])
async def test_std_input(language):
    sandbox = _get_sandbox()
    code = 'print(input("something "))'
    std_input = "new"

    output, _ = await sandbox.execute_code(code, language=language, std_input=std_input)
    assert output == {"process_status": "completed", "stderr": "", "stdout": "something new\n"}


@pytest.mark.asyncio
@pytest.mark.parametrize("language", ["python", "pypy3"])
async def test_multiple_prints_python(language):
    sandbox = _get_sandbox()

    code = """
print("1")
print("2x3")
    """

    output, _ = await sandbox.execute_code(code, language=language)
    assert output == {"process_status": "completed", "stderr": "", "stdout": "1\n2x3\n"}

    code = "print(2)\nprint(15)"
    output, _ = await sandbox.execute_code(code, language=language)
    assert output == {"process_status": "completed", "stderr": "", "stdout": "2\n15\n"}


@pytest.mark.asyncio
async def test_multiple_code_blocks_ipython():
    sandbox = _get_sandbox()

    code = """
    a = 1
    a
    """

    output, session_id = await sandbox.execute_code(code)
    print(output)
    assert output == {"process_status": "completed", "stderr": "", "stdout": "1\n"}
    assert session_id is not None

    code = "a + 5"
    output, session_id2 = await sandbox.execute_code(code, session_id=session_id)
    assert output == {"process_status": "completed", "stderr": "", "stdout": "6\n"}
    assert session_id == session_id2


@pytest.mark.asyncio
async def test_multiple_code_blocks():
    sandbox = _get_sandbox()

    code = """
    a = 1
    a
    """

    output, session_id = await sandbox.execute_code(code, language="ipython")
    assert output == {"process_status": "completed", "stderr": "", "stdout": "1\n"}
    assert session_id is not None

    code = "a + 5"
    output, session_id2 = await sandbox.execute_code(code, session_id=session_id, language="ipython")
    assert output == {"process_status": "completed", "stderr": "", "stdout": "6\n"}
    assert session_id == session_id2


@pytest.mark.asyncio
async def test_real_generations():
    sandbox = _get_sandbox()

    code = """
# height of bamboo in inches
height_in_inches = 20 * 12
# height of bamboo in inches after x days
height_after_x_days = height_in_inches + 30 * x
# solve for x
x = (600 - height_in_inches) / 30
x
"""
    error = (
        "Traceback (most recent call last):\n    "
        "height_after_x_days = height_in_inches + 30 * x\n"
        "NameError: name 'x' is not defined\n"
    )
    output, session_id = await sandbox.execute_code(code)
    assert output == {
        "process_status": "error",
        "stderr": "",
        "stdout": error,
    }
    assert session_id is not None


@pytest.mark.asyncio
@pytest.mark.parametrize(
    "code_begin,code_end,code_output_begin,code_output_end,code_output_format",
    [
        ("<llm-code>\n", "</llm-code>\n", "<llm-code-output>\n", "</llm-code-output>\n", "qwen"),
        (
            "<|python_tag|>",
            "<|eom_id|>",
            "<|start_header_id|>ipython<|end_header_id|>",
            "<|eot_id|><|start_header_id|>assistant<|end_header_id|>",
            "llama",
        ),
    ],
)
async def test_few_shots(code_begin, code_end, code_output_begin, code_output_end, code_output_format):
    def replace_code_output(match):
        code_output = match.group(2)
        formatted_output = format_code_output(
            execution_dict={"process_status": "completed", "stdout": code_output, "stderr": ""},
            code_output_begin=code_output_begin,
            code_output_end=code_output_end,
            code_output_format=code_output_format,
        )
        return formatted_output

    sandbox = _get_sandbox()

    for example_name, example_list in examples_map.items():
        for example in example_list:
            if "solution" not in example:
                continue
            example = example.copy()

            pattern = r"({code_output_begin}\n)(.*?)({code_output_end})"
            example["solution"] = re.sub(pattern, replace_code_output, example["solution"], flags=re.DOTALL)
            example["solution"] = example["solution"].replace("{code_begin}", code_begin)
            example["solution"] = example["solution"].replace("{code_end}", code_end)
            example["solution"] = example["solution"].replace("{code_output_begin}", "")
            example["solution"] = example["solution"].replace("{code_output_end}", "")

            if len(extract_code_to_execute(example["solution"], code_begin, code_end, extract_all=True)) > 0:
                code_snippets = extract_code_to_execute(example["solution"], code_begin, code_end, extract_all=True)
                if code_output_format == "qwen":
                    expected_outputs = extract_code_output(
                        example["solution"], code_output_begin, code_output_end, extract_all=True
                    )
                    expected_outputs = [(output, None) for output in expected_outputs]
                elif code_output_format == "llama":
                    pattern = r"\[stdout\]\n(.*?)\[/stdout\]|\[stderr\]\n(.*?)\[/stderr\]"
                    expected_outputs = re.findall(pattern, example["solution"], re.DOTALL)
                session_id = None
                for code_snippet, (expected_output, expected_error) in zip(code_snippets, expected_outputs):
                    if not expected_error:
                        expected_error = None
                    output, session_id = await sandbox.execute_code(code_snippet, session_id=session_id)
                    execution_dict = {
                        "process_status": "completed",
                        "stdout": expected_output,
                        "stderr": expected_error,
                    }
                    generated_output = format_code_output(
                        output, code_output_begin, code_output_end, code_output_format
                    )
                    extracted_output = format_code_output(
                        execution_dict, code_output_begin, code_output_end, code_output_format
                    )
                    assert generated_output == extracted_output, f"{example_name} few shots are failing"


@pytest.mark.asyncio
async def test_lean4_basic_code_execution():
    sandbox = _get_sandbox()

    # Test case for correct basic Lean4 code execution
    correct_code = """
    -- Test.lean
    def add (a b : Nat) : Nat :=
      a + b

    #eval add 3 4  -- This should print 7
    """
    expected_output = "7\n"

    output, session_id = await sandbox.execute_code(correct_code, language="lean4")

    # Assertions for the correct code
    assert session_id == None
    assert output["process_status"] == "completed", "Expected the process to complete successfully"
    assert expected_output == output["stdout"], f"Expected the output to include '{expected_output}'"
    assert output["stderr"] == "", "Expected no error output"


@pytest.mark.asyncio
async def test_lean4_mathlib_code_execution():
    sandbox = _get_sandbox()

    # Test case for Lean4 code that imports mathlib
    correct_code_mathlib = """
    -- Test_mathlib.lean
    import Mathlib
    #eval 7
    """
    expected_output = "7\n"

    output, session_id = await sandbox.execute_code(correct_code_mathlib, language="lean4")

    # Assertions for the mathlib code
    assert session_id == None
    assert output["process_status"] == "completed", "Expected the process to complete successfully"
    assert expected_output == output["stdout"], f"Expected the output to include '{expected_output}'"
    assert output["stderr"] == "", "Expected no error output"


@pytest.mark.asyncio
async def test_shell_code_execution():
    sandbox = _get_sandbox()

    # Test case for shell code
<<<<<<< HEAD
    correct_code_shell = 'echo "Hello, World!"'
=======
    correct_code_shell = """echo 'Hello, World!'"""
>>>>>>> ac8539e4
    expected_output = "Hello, World!\n"

    output, session_id = await sandbox.execute_code(correct_code_shell, language="shell")

    # Assertions for the shell code
    assert session_id == None
    assert output["process_status"] == "completed", f"Expected the process to complete successfully, got {output}"
    assert expected_output in output["stdout"], f"Expected the output to include '{expected_output}', got {output}"
    assert output["stderr"] == "", f"Expected no error output, got {output}"

    # Test case for shell code
    incorrect_code_shell = """echo 'Hello"""
    expected_error = "line 1: unexpected EOF while looking for matching"

    output, session_id = await sandbox.execute_code(incorrect_code_shell, language="shell")

    # Assertions for the shell code
    assert session_id == None
    assert output["process_status"] == "error", f"Expected the process to complete with error, got {output}"
    assert output["stdout"] == "", f"Expected the output to be empty, got {output}"
    assert expected_error in output["stderr"], f"Expected error, got {output}"


@pytest.mark.asyncio
async def test_lean4_code_execution_failure():
    sandbox = _get_sandbox()

    # Test case for Lean4 code with syntax error
    incorrect_code = """
    -- Test_fail.lean
    def add (a b : Nat) : Nat :=
      a +  -- Syntax error here

    #eval add 3 4
    """

    error_output, session_id = await sandbox.execute_code(incorrect_code, language="lean4")

    # Assertions for the error case
    assert session_id == None
    print(error_output)
    assert error_output["process_status"] == "failed", "Expected the process to fail due to syntax error"
    assert "unexpected token '#eval" in error_output["stdout"].lower(), (
        "Expected the error output to mention an unexpected token '#eval"
    )


@pytest.mark.asyncio
async def test_minif2f_deepseek_fewshots():
    sandbox = _get_sandbox()

    from nemo_skills.prompt.few_shot_examples.lean4 import minif2f_deepseek_fewshot

    # Test case for Lean4 code with syntax error
    session_id_list = []
    process_status_list = []
    stdout_list = []
    stderr_list = []

    for i, entry in enumerate(minif2f_deepseek_fewshot):
        code = entry["header"] + entry["informal_prefix"] + entry["formal_statement"] + entry["formal_proof"]

        output, session_id = await sandbox.execute_code(code, language="lean4")

        if session_id is not None:
            session_id_list.append(i)
        if output["process_status"] != "completed":
            process_status_list.append(i)
        if output["stdout"] != "":
            stdout_list.append(i)
        if output["stderr"] != "":
            stderr_list.append(i)

    # Assertions for the correct code
    assert not session_id_list, (
        f"Expected session_id to be None for all test cases, but got session_ids for few shots at indices {session_id_list}."
    )
    assert not process_status_list, (
        f"Expected process_status to be 'completed' for all test cases, but these few shots did not complete successfully: indices {process_status_list}."
    )
    assert not stdout_list, (
        f"Expected the stdout to match the expected output for all test cases, but mismatches were found at indices {stdout_list}."
    )
    assert not stderr_list, (
        f"Expected no errors in stderr for all test cases, but errors were found at indices {stderr_list}."
    )


@pytest.mark.asyncio
async def test_math_to_lean4_fewshots():
    sandbox = _get_sandbox()

    from nemo_skills.prompt.few_shot_examples.lean4 import math_to_lean4_fewshot

    # Test case for Lean4 code with syntax error
    session_id_list = []
    process_status_list = []
    stdout_list = []
    stderr_list = []

    for i, entry in enumerate(math_to_lean4_fewshot):
        code = entry["header"] + entry["formal_statement"] + entry["formal_proof"]

        output, session_id = await sandbox.execute_code(code, language="lean4")

        if session_id is not None:
            session_id_list.append(i)
        if output["process_status"] != "completed":
            process_status_list.append(i)
        if "warning: declaration uses 'sorry'" not in output["stdout"]:
            stdout_list.append(i)
        if output["stderr"] != "":
            stderr_list.append(i)

    # Assertions for the correct code
    assert not session_id_list, (
        f"Expected session_id to be None for all test cases, but got session_ids for few shots at indices {session_id_list}."
    )
    assert not process_status_list, (
        f"Expected process_status to be 'completed' for all test cases, but these few shots did not complete successfully: indices {process_status_list}."
    )
    assert not stdout_list, (
        f"Expected the stdout to include the warning 'declaration uses 'sorry'' for incomplete proofs in all test cases, but mismatches or missing warnings were found at indices {stdout_list}."
    )
    assert not stderr_list, (
        f"Expected no errors in stderr for all test cases, but errors were found at indices {stderr_list}."
    )<|MERGE_RESOLUTION|>--- conflicted
+++ resolved
@@ -331,11 +331,7 @@
     sandbox = _get_sandbox()
 
     # Test case for shell code
-<<<<<<< HEAD
     correct_code_shell = 'echo "Hello, World!"'
-=======
-    correct_code_shell = """echo 'Hello, World!'"""
->>>>>>> ac8539e4
     expected_output = "Hello, World!\n"
 
     output, session_id = await sandbox.execute_code(correct_code_shell, language="shell")
@@ -347,7 +343,7 @@
     assert output["stderr"] == "", f"Expected no error output, got {output}"
 
     # Test case for shell code
-    incorrect_code_shell = """echo 'Hello"""
+    incorrect_code_shell = "echo 'Hello"
     expected_error = "line 1: unexpected EOF while looking for matching"
 
     output, session_id = await sandbox.execute_code(incorrect_code_shell, language="shell")
