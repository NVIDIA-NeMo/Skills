--- conflicted
+++ resolved
@@ -17,7 +17,6 @@
 import random
 import re
 from dataclasses import asdict, field
-from itertools import zip_longest
 from pathlib import Path
 from typing import Any, Dict, List, Optional
 
@@ -238,17 +237,7 @@
 
         Args:
             input_dict: The input dictionary to fill the prompt with.
-<<<<<<< HEAD
             start_assistant_response_key: Whether to append the value of this key to the beginning of assistant response.
-=======
-            prefix_generation_to_response: Whether to include the generation in the prompt.
-            multi_turn_key: If specified, will read the list from input_dict[multi_turn_key]
-                and use it to construct the prompt. You input_dict should also have "assistant" key in all
-                turns except last containing assistant reply.
-            return_templated_dict: Indicates whether to return a messages list where the template is used
-                to fill the prompt. If so, a list of dicts with 'role' and 'content' keys will be returned.
-                In this case the final user and assistant messages will include special tokens.
->>>>>>> c3750cef
 
         Returns:
             The filled prompt - either a string or a list of dictionaries.
@@ -259,7 +248,6 @@
                 {"role": "system", "content": self.config.system},
             ]
         else:
-<<<<<<< HEAD
             messages = []
         messages.append({"role": "user", "content": self.build_user_message(input_dict)})
 
@@ -291,113 +279,6 @@
             return messages_string
 
         return messages
-=======
-            generation = ""
-
-        if self.config.template:
-            if multi_turn_key is None:
-                prompt_string = (
-                    system_string := self.SYSTEM_FORMAT.format(
-                        system=self.config.system.format(**input_dict), **asdict(self.config.template)
-                    )
-                )
-                prompt_string += (
-                    user_string := self.TURN_BEGIN_FORMAT.format(
-                        user=self.build_user_message(input_dict), **asdict(self.config.template)
-                    )
-                )
-                user_strings = [user_string]
-                assistant_strings = []
-                if generation:
-                    # Generation can be part of the input in cases such as reward models
-                    if continue_prefix_generation:
-                        # Append generation without the closing tag.
-                        prompt_string += (assistant_string := generation)
-                    else:
-                        prompt_string += (
-                            assistant_string := self.TURN_END_FORMAT.format(
-                                assistant=generation, **asdict(self.config.template)
-                            )
-                        )
-                    assistant_strings.append(assistant_string)
-
-            else:
-                prompt_string = (
-                    system_string := self.SYSTEM_FORMAT.format(
-                        system=self.config.system.format(**input_dict), **asdict(self.config.template)
-                    )
-                )
-                user_strings = []
-                assistant_strings = []
-                for turn in input_dict[multi_turn_key][:-1]:
-                    prompt_string += (
-                        user_string := self.TURN_BEGIN_FORMAT.format(
-                            user=self.build_user_message(turn), **asdict(self.config.template)
-                        )
-                    )
-                    user_strings.append(user_string)
-                    prompt_string += (
-                        assistant_string := self.TURN_END_FORMAT.format(
-                            assistant=turn["assistant"], **asdict(self.config.template)
-                        )
-                    )
-                    assistant_strings.append(assistant_string)
-
-                prompt_string += (
-                    user_string := self.TURN_BEGIN_FORMAT.format(
-                        user=self.build_user_message(input_dict[multi_turn_key][-1]), **asdict(self.config.template)
-                    )
-                )
-                user_strings.append(user_string)
-                prompt_string += generation
-                if generation:
-                    assistant_strings.append(generation)
-
-            if return_templated_dict:
-                messages = [
-                    {'role': 'system', 'content': system_string},
-                ]
-
-                for user_msg, assistant_msg in zip_longest(user_strings, assistant_strings, fillvalue=None):
-                    if user_msg is not None:
-                        messages.append({'role': 'user', 'content': user_msg})
-                    if assistant_msg is not None:
-                        messages.append({'role': 'assistant', 'content': assistant_msg})
-
-                return messages
-            return prompt_string
-        else:
-            if multi_turn_key is None:
-                if self.config.system:
-                    messages = [
-                        {"role": "system", "content": self.config.system},
-                    ]
-                else:
-                    messages = []
-                messages.append({"role": "user", "content": self.build_user_message(input_dict)})
-                if generation and prefix_generation_to_response:
-                    messages.append({"role": "assistant", "content": generation})
-            else:
-                if self.config.system:
-                    messages = [{"role": "system", "content": self.config.system}]
-                else:
-                    messages = []
-                for turn in input_dict[multi_turn_key][:-1]:
-                    messages.append({"role": "user", "content": self.build_user_message(turn)})
-                    messages.append({"role": "assistant", "content": turn["assistant"]})
-                messages.append({"role": "user", "content": self.build_user_message(input_dict[multi_turn_key][-1])})
-                if prefix_generation_to_response:  # optionally adding generation as the last assistant reply
-                    messages.append({"role": "assistant", "content": turn["assistant"]})
-            return messages
-
-    @property
-    def stop_phrases(self):
-        """Returns the stop phrases from the template if it exists, otherwise None."""
-        if self.config.template:
-            return list(self.config.template.stop_phrases)
-
-        return None
->>>>>>> c3750cef
 
     def __str__(self):
         return str(self.config)
@@ -461,11 +342,7 @@
             code_tags_dict = code_tags
         code_tags_obj = CodeTags(**code_tags_dict)
 
-<<<<<<< HEAD
     prompt = Prompt(PromptConfig(**config, code_tags=code_tags_obj), tokenizer=tokenizer)
-=======
-    prompt = Prompt(PromptConfig(**config, template=template_obj, code_tags=code_tags_obj))
->>>>>>> c3750cef
 
     if examples_type is not None:
         prompt.config.few_shot_examples.examples_type = examples_type
