# Copyright (c) 2024, NVIDIA CORPORATION.  All rights reserved.
#
# Licensed under the Apache License, Version 2.0 (the "License");
# you may not use this file except in compliance with the License.
# You may obtain a copy of the License at
#
#     http://www.apache.org/licenses/LICENSE-2.0
#
# Unless required by applicable law or agreed to in writing, software
# distributed under the License is distributed on an "AS IS" BASIS,
# WITHOUT WARRANTIES OR CONDITIONS OF ANY KIND, either express or implied.
# See the License for the specific language governing permissions and
# limitations under the License.

import contextlib
import importlib
import json
import os
import sys
import time
import urllib.request
from pathlib import Path
from typing import Dict
<<<<<<< HEAD
import json
=======
from urllib.error import URLError

from nemo_skills.code_execution.math_grader import extract_answer
>>>>>>> 7fbf2ba3


@contextlib.contextmanager
def add_to_path(p):
    old_path = sys.path
    sys.path = sys.path[:]
    sys.path.insert(0, str(p))
    try:
        yield
    finally:
        sys.path = old_path


def add_rounding_instruction(data: Dict) -> Dict:
    try:
        float(data['expected_answer'])
        number_of_values = 0
        if '.' in str(data['expected_answer']):
            number_of_values = len(str(data['expected_answer']).split('.')[1])
        if number_of_values == 0:
            data['problem'] += ' Express the answer as an integer.'
        elif number_of_values == 1:
            data['problem'] += ' Round the answer to one decimal place.'
        else:
            data['problem'] += f' Round the answer to {number_of_values} decimal places.'
    except ValueError:
        pass
    return data


def get_dataset_module(dataset, extra_datasets=None):
    try:
        dataset_module = importlib.import_module(f"nemo_skills.dataset.{dataset}")
        found_in_extra = False
    except ModuleNotFoundError:
        extra_datasets = extra_datasets or os.environ.get("NEMO_SKILLS_EXTRA_DATASETS")
        if extra_datasets is None:
            raise
        with add_to_path(extra_datasets):
            dataset_module = importlib.import_module(dataset)
        found_in_extra = True
    return dataset_module, found_in_extra


<<<<<<< HEAD
def get_lean4_header():
    LEAN4_HEADER= "import Mathlib\n\nimport Aesop\n\nset_option maxHeartbeats 0\n\nopen Topology Filter Real Complex TopologicalSpace Finset Function Metric Nat Rat\nopen scoped BigOperators Matrix\n\n"
    return LEAN4_HEADER

def add_header_to_jsonl_inplace(jsonl_path, header):
    """
    Adds or updates the header field for all entries in a JSONL file.

    Args:
        jsonl_path (str): Path to the JSONL file.
        header (str): The header string to add or update in each entry.
    """
    with open(jsonl_path, "r", encoding="utf-8") as file:
        lines = file.readlines()

    with open(jsonl_path, "w", encoding="utf-8") as file:
        for line in lines:
            data = json.loads(line)
            data["header"] = header  
            file.write(json.dumps(data) + "\n")
=======
def download_with_retries(url, output_file, max_retries=3, retry_delay=1):
    """Download a file with retry logic."""
    for attempt in range(max_retries):
        try:
            urllib.request.urlretrieve(url, output_file)
            return True
        except URLError as e:
            if attempt == max_retries - 1:
                raise RuntimeError(f"Failed to download after {max_retries} attempts: {e}")
            time.sleep(retry_delay * (attempt + 1))
    return False


def save_data_from_qwen(dataset, split="test"):
    url = (
        "https://raw.githubusercontent.com/QwenLM/Qwen2.5-Math/refs/heads/main/evaluation/data/{dataset}/{split}.jsonl"
    )

    data_dir = Path(__file__).absolute().parent
    original_file = str(data_dir / dataset / f"original_{split}.json")
    data_dir.mkdir(exist_ok=True)
    output_file = str(data_dir / dataset / f"{split}.jsonl")
    data = []
    if not os.path.exists(original_file):
        formatted_url = url.format(split=split, dataset=dataset)
        download_with_retries(formatted_url, original_file)

    with open(original_file, "rt", encoding="utf-8") as fin:
        for line in fin:
            entry = json.loads(line)

            if "answer" in entry:
                entry["expected_answer"] = entry.pop("answer")

            if "problem" not in entry:
                entry["problem"] = entry.pop("question")

            if dataset == "olympiadbench":
                entry["expected_answer"] = entry.pop("final_answer")[0].strip("$")

            if dataset == "minerva_math":
                entry["expected_answer"] = extract_answer(entry["solution"])

            data.append(entry)

    with open(output_file, "wt", encoding="utf-8") as fout:
        for entry in data:
            fout.write(json.dumps(entry) + "\n")

    # cleaning up original data file
    os.remove(original_file)

    return output_file
>>>>>>> 7fbf2ba3
<|MERGE_RESOLUTION|>--- conflicted
+++ resolved
@@ -21,13 +21,9 @@
 import urllib.request
 from pathlib import Path
 from typing import Dict
-<<<<<<< HEAD
-import json
-=======
 from urllib.error import URLError
 
 from nemo_skills.code_execution.math_grader import extract_answer
->>>>>>> 7fbf2ba3
 
 
 @contextlib.contextmanager
@@ -72,7 +68,6 @@
     return dataset_module, found_in_extra
 
 
-<<<<<<< HEAD
 def get_lean4_header():
     LEAN4_HEADER= "import Mathlib\n\nimport Aesop\n\nset_option maxHeartbeats 0\n\nopen Topology Filter Real Complex TopologicalSpace Finset Function Metric Nat Rat\nopen scoped BigOperators Matrix\n\n"
     return LEAN4_HEADER
@@ -93,7 +88,7 @@
             data = json.loads(line)
             data["header"] = header  
             file.write(json.dumps(data) + "\n")
-=======
+
 def download_with_retries(url, output_file, max_retries=3, retry_delay=1):
     """Download a file with retry logic."""
     for attempt in range(max_retries):
@@ -146,5 +141,4 @@
     # cleaning up original data file
     os.remove(original_file)
 
-    return output_file
->>>>>>> 7fbf2ba3
+    return output_file