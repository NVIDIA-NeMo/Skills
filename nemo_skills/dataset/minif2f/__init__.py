# Copyright (c) 2024, NVIDIA CORPORATION. All rights reserved.
#
# Licensed under the Apache License, Version 2.0 (the "License");
# you may not use this file except in compliance with the License.
# You may obtain a copy of the License at
#
#     http://www.apache.org/licenses/LICENSE-2.0
#
# Unless required by applicable law or agreed to in writing, software
# distributed under the License is distributed on an "AS IS" BASIS,
# WITHOUT WARRANTIES OR CONDITIONS OF ANY KIND, either express or implied.
# See the License for the specific language governing permissions and
# limitations under the License.


# Default evaluation and generation settings for the minif2f dataset
PROMPT_CONFIG = 'lean4/formal-proof'
DATASET_GROUP = 'lean4'
<<<<<<< HEAD
METRICS_CLASS = Lean4Metrics
DEFAULT_EVAL_ARGS = "++eval_type=lean4-proof"
=======
METRICS_TYPE = "lean4-proof"
DEFAULT_EVAL_ARGS = "++eval_type=lean4"
>>>>>>> 6748cc39
DEFAULT_GENERATION_ARGS = ""<|MERGE_RESOLUTION|>--- conflicted
+++ resolved
@@ -16,11 +16,6 @@
 # Default evaluation and generation settings for the minif2f dataset
 PROMPT_CONFIG = 'lean4/formal-proof'
 DATASET_GROUP = 'lean4'
-<<<<<<< HEAD
-METRICS_CLASS = Lean4Metrics
-DEFAULT_EVAL_ARGS = "++eval_type=lean4-proof"
-=======
 METRICS_TYPE = "lean4-proof"
 DEFAULT_EVAL_ARGS = "++eval_type=lean4"
->>>>>>> 6748cc39
 DEFAULT_GENERATION_ARGS = ""