# Copyright (c) 2024, NVIDIA CORPORATION.  All rights reserved.
#
# Licensed under the Apache License, Version 2.0 (the "License");
# you may not use this file except in compliance with the License.
# You may obtain a copy of the License at
#
#     http://www.apache.org/licenses/LICENSE-2.0
#
# Unless required by applicable law or agreed to in writing, software
# distributed under the License is distributed on an "AS IS" BASIS,
# WITHOUT WARRANTIES OR CONDITIONS OF ANY KIND, either express or implied.
# See the License for the specific language governing permissions and
# limitations under the License.


# settings that define how evaluation should be done by default (all can be changed from cmdline)

PROMPT_CONFIG = "generic/general-boxed"
DATASET_GROUP = "multichoice"
METRICS_TYPE = "multichoice"
EVAL_ARGS = "++eval_type=multichoice"
<<<<<<< HEAD
EVAL_SPLIT = "diamond"
=======
EVAL_SPLIT = "diamond"
GENERATION_ARGS = ""
>>>>>>> 7ec94bf5
<|MERGE_RESOLUTION|>--- conflicted
+++ resolved
@@ -19,9 +19,5 @@
 DATASET_GROUP = "multichoice"
 METRICS_TYPE = "multichoice"
 EVAL_ARGS = "++eval_type=multichoice"
-<<<<<<< HEAD
 EVAL_SPLIT = "diamond"
-=======
-EVAL_SPLIT = "diamond"
-GENERATION_ARGS = ""
->>>>>>> 7ec94bf5
+GENERATION_ARGS = ""