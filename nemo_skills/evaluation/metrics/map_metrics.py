# Copyright (c) 2025, NVIDIA CORPORATION.  All rights reserved.
#
# Licensed under the Apache License, Version 2.0 (the "License");
# you may not use this file except in compliance with the License.
# You may obtain a copy of the License at
#
#     http://www.apache.org/licenses/LICENSE-2.0
#
# Unless required by applicable law or agreed to in writing, software
# distributed under the License is distributed on an "AS IS" BASIS,
# WITHOUT WARRANTIES OR CONDITIONS OF ANY KIND, either express or implied.
# See the License for the specific lang

import functools

from nemo_skills.evaluation.metrics.aalcr_metrics import AALCRMetrics
from nemo_skills.evaluation.metrics.answer_judgement_metrics import AnswerJudgementMetrics
from nemo_skills.evaluation.metrics.arena_metrics import ArenaMetrics
from nemo_skills.evaluation.metrics.bfcl_metrics import BFCLMetrics
from nemo_skills.evaluation.metrics.code_metrics import (
    BigCodeBenchMetrics,
    EvalPlusMetrics,
    HumanEvalInfillingMetrics,
    LiveCodeBenchMetrics,
    OJBenchMetrics,
    SciCodeMetrics,
    SweBenchMetrics,
)
from nemo_skills.evaluation.metrics.if_metrics import IFMetrics
from nemo_skills.evaluation.metrics.ioi_metrics import IOIMetrics
from nemo_skills.evaluation.metrics.lean4_metrics import Lean4Metrics
from nemo_skills.evaluation.metrics.math_metrics import MathMetrics
from nemo_skills.evaluation.metrics.mrcr_metrics import MRCRMetrics
from nemo_skills.evaluation.metrics.ruler_metrics import RulerMetrics
from nemo_skills.evaluation.metrics.simpleqa_metrics import SimpleQAMetrics
from nemo_skills.evaluation.metrics.translation_metrics import TranslationMetrics

METRICS_MAP = {
    "math": MathMetrics,
    "hle": functools.partial(MathMetrics, compute_no_answer=False, answer_key="generation"),
    "simpleqa": SimpleQAMetrics,
    "lean4-proof": Lean4Metrics,
    "lean4-statement": Lean4Metrics,
    "answer-judgement": AnswerJudgementMetrics,
    "arena": ArenaMetrics,
    "bfcl": BFCLMetrics,
    "evalplus": EvalPlusMetrics,
    "if": IFMetrics,
    "ioi": IOIMetrics,
    "multichoice": MathMetrics,
    "ruler": RulerMetrics,
    "livecodebench": LiveCodeBenchMetrics,
    "swe-bench": SweBenchMetrics,
    "scicode": SciCodeMetrics,
    "bigcodebench": BigCodeBenchMetrics,
    "mrcr": MRCRMetrics,
    "aalcr": AALCRMetrics,
    "livebench_coding": LiveCodeBenchMetrics,
    "ojbench": OJBenchMetrics,
<<<<<<< HEAD
    "translation": TranslationMetrics,
=======
    "human_eval_infilling": HumanEvalInfillingMetrics,
>>>>>>> 2066a01e
}


def get_metrics(metric_type: str):
    if metric_type not in METRICS_MAP:
        raise ValueError(f"Metric {metric_type} not found.\nSupported types: {str(METRICS_MAP.keys())}")
    return METRICS_MAP[metric_type]()<|MERGE_RESOLUTION|>--- conflicted
+++ resolved
@@ -57,11 +57,8 @@
     "aalcr": AALCRMetrics,
     "livebench_coding": LiveCodeBenchMetrics,
     "ojbench": OJBenchMetrics,
-<<<<<<< HEAD
     "translation": TranslationMetrics,
-=======
     "human_eval_infilling": HumanEvalInfillingMetrics,
->>>>>>> 2066a01e
 }
 
 
