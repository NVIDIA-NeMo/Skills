# Copyright (c) 2025, NVIDIA CORPORATION.  All rights reserved.
#
# Licensed under the Apache License, Version 2.0 (the "License");
# you may not use this file except in compliance with the License.
# You may obtain a copy of the License at
#
#     http://www.apache.org/licenses/LICENSE-2.0
#
# Unless required by applicable law or agreed to in writing, software
# distributed under the License is distributed on an "AS IS" BASIS,
# WITHOUT WARRANTIES OR CONDITIONS OF ANY KIND, either express or implied.
# See the License for the specific language governing permissions and
# limitations under the License.

from typing import Any, Callable, Dict

from nemo_skills.evaluation.evaluator.bfcl import eval_bfcl
from nemo_skills.evaluation.evaluator.code import eval_evalplus, eval_livecodebench, eval_livecodebench_pro
from nemo_skills.evaluation.evaluator.ifeval import eval_if
from nemo_skills.evaluation.evaluator.math import eval_lean4_proof, eval_lean4_statement, eval_math
from nemo_skills.evaluation.evaluator.mcq import eval_mcq
from nemo_skills.evaluation.evaluator.ruler import eval_ruler
from nemo_skills.evaluation.evaluator.scicode import eval_scicode


def dummy_eval(cfg):
    return


EVALUATOR_MAP = {
    'math': eval_math,
    'evalplus': eval_evalplus,
    'if': eval_if,
    'bfcl': eval_bfcl,
<<<<<<< HEAD
    'no-op': dummy_eval,
    'mt-bench': eval_mtbench,
=======
    'arena': dummy_eval,
    'answer_judgement': dummy_eval,
>>>>>>> 07291e87
    'lean4-proof': eval_lean4_proof,
    'lean4-statement': eval_lean4_statement,
    'multichoice': eval_mcq,
    'ruler': eval_ruler,
    'livecodebench': eval_livecodebench,
    'livecodebench_pro': eval_livecodebench_pro,
    'scicode': eval_scicode,
}


def is_evaluator_registered(eval_type: str):
    return eval_type in EVALUATOR_MAP


def register_evaluator(eval_type: str, eval_fn: Callable[[Dict[str, Any]], None]):
    if is_evaluator_registered(eval_type):
        raise ValueError(f"Evaluator for {eval_type} already registered")

    EVALUATOR_MAP[eval_type] = eval_fn


def evaluate(cfg):
    if cfg.eval_type not in EVALUATOR_MAP:
        raise ValueError(
            f"Evaluator not found for type: {cfg.eval_type}.\nSupported types: {str(EVALUATOR_MAP.keys())}"
        )
    return EVALUATOR_MAP[cfg.eval_type](cfg)<|MERGE_RESOLUTION|>--- conflicted
+++ resolved
@@ -32,13 +32,7 @@
     'evalplus': eval_evalplus,
     'if': eval_if,
     'bfcl': eval_bfcl,
-<<<<<<< HEAD
     'no-op': dummy_eval,
-    'mt-bench': eval_mtbench,
-=======
-    'arena': dummy_eval,
-    'answer_judgement': dummy_eval,
->>>>>>> 07291e87
     'lean4-proof': eval_lean4_proof,
     'lean4-statement': eval_lean4_statement,
     'multichoice': eval_mcq,
