--- conflicted
+++ resolved
@@ -31,12 +31,6 @@
     Lean4ProofEvaluator,
     Lean4StatementEvaluator,
     MathEvaluator,
-<<<<<<< HEAD
-    eval_lean4_proof,
-    eval_lean4_statement,
-    eval_math,
-=======
->>>>>>> 7a8f7e94
 )
 from nemo_skills.evaluation.evaluator.mcq import eval_mcq
 from nemo_skills.evaluation.evaluator.mrcr import eval_mrcr
@@ -97,11 +91,7 @@
     EVALUATOR_MAP[eval_type] = eval_fn
 
 
-<<<<<<< HEAD
-def get_evaluator(eval_type: str, config: Dict[str, Any]) -> BaseEvaluator:
-=======
 def get_evaluator_class(eval_type: str, config: Dict[str, Any]) -> BaseEvaluator:
->>>>>>> 7a8f7e94
     """Get evaluator instance by type."""
     if eval_type not in EVALUATOR_CLASS_MAP:
         raise ValueError(
@@ -115,19 +105,11 @@
 
 
 def supports_single_eval(eval_type: str, config: Dict[str, Any]) -> bool:
-<<<<<<< HEAD
-    """Check if evaluator supports single evaluation during generation."""
-    if eval_type not in EVALUATOR_CLASS_MAP:
-        return False  # Only class-based evaluators support single eval
-
-    evaluator = get_evaluator(eval_type, config)
-=======
     """Check if evaluator supports single data point evaluation during generation."""
     if eval_type not in EVALUATOR_CLASS_MAP:
         return False  # Only class-based evaluators support single eval
 
     evaluator = get_evaluator_class(eval_type, config)
->>>>>>> 7a8f7e94
     return evaluator.supports_single_eval()
 
 
@@ -137,11 +119,7 @@
 
     # Check if it's a class-based evaluator first
     if eval_type in EVALUATOR_CLASS_MAP:
-<<<<<<< HEAD
-        evaluator = get_evaluator(eval_type, cfg.eval_config)
-=======
         evaluator = get_evaluator_class(eval_type, cfg.eval_config)
->>>>>>> 7a8f7e94
         return asyncio.run(evaluator.eval_full(cfg.input_files))
 
     # Fall back to function-based evaluator
