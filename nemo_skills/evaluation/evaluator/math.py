--- conflicted
+++ resolved
@@ -22,11 +22,7 @@
 )
 from nemo_skills.code_execution.sandbox import get_sandbox
 from nemo_skills.evaluation.evaluator.base import BaseEvaluator
-<<<<<<< HEAD
-from nemo_skills.evaluation.math_grader import batch_evaluate_results
-=======
 from nemo_skills.evaluation.math_grader import evaluate_result
->>>>>>> 7a8f7e94
 from nemo_skills.utils import get_logger_name, nested_dataclass
 
 LOG = logging.getLogger(get_logger_name(__file__))
@@ -45,15 +41,6 @@
     take_modulo: int | None = None  # will take modulo of the gt and predicted answers if not None
 
 
-<<<<<<< HEAD
-def eval_math(cfg):
-    """Legacy function - delegates to MathEvaluator class."""
-    evaluator = MathEvaluator(cfg.eval_config)
-    asyncio.run(evaluator.eval_full(cfg.input_files))
-
-
-=======
->>>>>>> 7a8f7e94
 @nested_dataclass(kw_only=True)
 class LeanEvaluatorConfig:
     sandbox: dict = field(default_factory=lambda: {"sandbox_type": "local"})
@@ -65,37 +52,10 @@
     extract_code_mode: str = "last"
 
 
-<<<<<<< HEAD
-def eval_lean4_proof(cfg):
-    """Legacy function - delegates to Lean4ProofEvaluator class."""
-    evaluator = Lean4ProofEvaluator(cfg.eval_config)
-    asyncio.run(evaluator.eval_full(cfg.input_files))
-
-
-def eval_lean4_statement(cfg):
-    """Legacy function - delegates to Lean4StatementEvaluator class."""
-    evaluator = Lean4StatementEvaluator(cfg.eval_config)
-    asyncio.run(evaluator.eval_full(cfg.input_files))
-
-
-=======
->>>>>>> 7a8f7e94
 # Evaluator Classes
 
 
 class MathEvaluator(BaseEvaluator):
-<<<<<<< HEAD
-    """Math evaluator - only supports batch evaluation."""
-
-    async def eval_full(self, input_files: list[str], **kwargs) -> None:
-        """Batch evaluate math problems."""
-        eval_config = MathEvaluatorConfig(**self.config)
-        eval_config_dict = asdict(eval_config)
-        batch_evaluate_results(
-            input_files=input_files,
-            **eval_config_dict,
-        )
-=======
     def __init__(self, config: dict, num_parallel_requests=10):
         super().__init__(config, num_parallel_requests)
         self.eval_config = MathEvaluatorConfig(**self.config)
@@ -104,25 +64,11 @@
     async def eval_single(self, data_point: dict[str, any]) -> dict[str, any]:
         """Evaluate single problem for math"""
         return evaluate_result(data_point, **self.eval_config_dict)
->>>>>>> 7a8f7e94
 
 
 class Lean4ProofEvaluator(BaseEvaluator):
     """Lean4 proof evaluator - supports both single and batch evaluation."""
 
-<<<<<<< HEAD
-    async def eval_full(self, input_files: list[str], **kwargs) -> None:
-        """Batch evaluate Lean4 proofs."""
-        eval_config = LeanEvaluatorConfig(**self.config)
-        sandbox = get_sandbox(**eval_config.sandbox)
-        eval_config_dict = asdict(eval_config)
-        eval_config_dict.pop("sandbox")
-        await sandbox.batch_evaluate_results(
-            input_files=input_files,
-            answer_format="lean4-proof",
-            **eval_config_dict,
-        )
-=======
     def __init__(self, config: dict, num_parallel_requests=10):
         """Initialize Lean4ProofEvaluator with sandbox."""
         super().__init__(config, num_parallel_requests)
@@ -162,69 +108,8 @@
             "proof_status": proof_status,
             "lean_evaluation": {**output, "timeout": self.eval_config.timeout},
         }
->>>>>>> 7a8f7e94
-
-    async def eval_single(self, data_point: dict[str, any]) -> dict[str, any]:
-        """Evaluate single Lean4 proof during generation."""
-        eval_config = LeanEvaluatorConfig(**self.config)
-        sandbox = get_sandbox(**eval_config.sandbox)
-
-<<<<<<< HEAD
-        # Prepare predicted_proof using shared utility
-        generation = data_point["generation"]
-
-        config = ProofBuildConfig(
-            final_answer_key=eval_config.final_answer_key,
-            extract_code_mode=eval_config.extract_code_mode,
-            restate_formal_statement=eval_config.restate_formal_statement,
-            strip_theorem_from_proof=True,  # Default behavior for proofs
-        )
-
-        predicted_proof = build_lean4_proof(
-            generation=generation, data_point=data_point, config=config, answer_format="lean4-proof"
-        )
-
-        # Execute proof and get compiler output
-        try:
-            output, _ = await sandbox.execute_code(
-                generated_code=predicted_proof,
-                language="lean4",
-                timeout=eval_config.timeout,
-            )
-
-            # Determine proof status using shared utility
-            proof_status = determine_proof_status(output)
-
-            return {
-                "predicted_proof": predicted_proof,
-                "proof_status": proof_status,
-                "lean_evaluation": {**output, "timeout": eval_config.timeout},
-            }
-
-        except Exception as e:
-            return {
-                "predicted_proof": predicted_proof,
-                "proof_status": "error",
-                "lean_evaluation": {
-                    "process_status": "error",
-                    "stdout": "",
-                    "stderr": f"Error during evaluation: {str(e)}",
-                    "timeout": eval_config.timeout,
-                },
-            }
 
 
-class Lean4StatementEvaluator(BaseEvaluator):
-    """Lean4 statement evaluator - only supports batch evaluation."""
-
-    async def eval_full(self, input_files: list[str], **kwargs) -> None:
-        """Batch evaluate Lean4 statements."""
-        eval_config = LeanEvaluatorConfig(**self.config)
-        sandbox = get_sandbox(**eval_config.sandbox)
-        eval_config_dict = asdict(eval_config)
-        eval_config_dict.pop("sandbox")
-        await sandbox.batch_evaluate_results(
-=======
 class Lean4StatementEvaluator(BaseEvaluator):
     """Lean4 statement evaluator - only supports batch evaluation."""
 
@@ -240,7 +125,6 @@
         eval_config_dict = asdict(self.eval_config)
         eval_config_dict.pop("sandbox")
         await self.sandbox.batch_evaluate_results(
->>>>>>> 7a8f7e94
             input_files=input_files,
             answer_format="lean4-statement",
             **eval_config_dict,
