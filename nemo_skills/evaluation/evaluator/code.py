# Copyright (c) 2025, NVIDIA CORPORATION.  All rights reserved.
#
# Licensed under the Apache License, Version 2.0 (the "License");
# you may not use this file except in compliance with the License.
# You may obtain a copy of the License at
#
#     http://www.apache.org/licenses/LICENSE-2.0
#
# Unless required by applicable law or agreed to in writing, software
# distributed under the License is distributed on an "AS IS" BASIS,
# WITHOUT WARRANTIES OR CONDITIONS OF ANY KIND, either express or implied.
# See the License for the specific language governing permissions and
# limitations under the License.


import json
import logging
import re
import shutil
import subprocess
import sys
from argparse import Namespace

from omegaconf import OmegaConf

from nemo_skills.utils import get_logger_name, nested_dataclass, unroll_files

LOG = logging.getLogger(get_logger_name(__file__))

BIGCODEBENCH_REQUIREMENTS_URL = (
    "https://raw.githubusercontent.com/bigcode-project/bigcodebench/main/Requirements/requirements-eval.txt"
)


def preprocess_code(generation_dict: dict, language="python"):
    completion = generation_dict["generation"]
    completion = completion.strip()
    completion = completion.replace("\r", "")

    ##### To handle code generation by reasoning models
    # check for <think> and </think> tags
    if "<think>" in completion:
        if "</think>" in completion:
            # thinking trace completed, solution in after the trace
            match = re.search(r"</think>\s*(.*)", completion, re.DOTALL)
            completion = match.group(1).strip() if match else None
        else:
            completion = None

    if completion is None:
        generation_dict["completion"] = ""  # no valid solution generated
        return generation_dict
    #####

    start_with_lang_tag = f"```{language}"
    generic_start_end_tag = "```"

    if start_with_lang_tag in completion:
        def_line = completion.index(start_with_lang_tag) + len(start_with_lang_tag)
        completion = completion[def_line:].strip()
        try:
            next_line = completion.index(generic_start_end_tag)
            completion = completion[:next_line].strip()
        except Exception:
            print(completion)
            print("================\n")

    elif generic_start_end_tag in completion:
        def_line = completion.index(generic_start_end_tag) + len(generic_start_end_tag)
        completion = completion[def_line:].strip()
        try:
            next_line = completion.index(generic_start_end_tag)
            completion = completion[:next_line].strip()
        except Exception:
            print(completion)
            print("================\n")

    if completion.startswith(" "):
        completion = completion.strip()

    generation_dict["completion"] = completion
    return generation_dict


def install_from_git(git_url):
    try:
        subprocess.check_call([sys.executable, "-m", "pip", "install", git_url])
        print("Package installed successfully!")
    except subprocess.CalledProcessError as e:
        print(f"Error during installation: {e}")


# TODO: use sandbox
@nested_dataclass(kw_only=True)
class LiveCodeBenchEvaluatorConfig:
    language: str = "python"  # "cpp" is another option now
    test_file: str = None


def eval_livecodebench(cfg):
    try:
        from livecodebench.evaluate import evaluate
    except ImportError:
        LOG.info("Package 'livecodebench' not found. Attempting to install...")
        # install_from_git("git+https://github.com/wasiahmad/livecodebench.git")
        install_from_git("git+https://github.com/wasiahmad/livecodebench.git@f285640c20aaf18df1ee5917621a596af4630b5e")
        try:
            from livecodebench.evaluate import evaluate
        except ImportError:
            LOG.info("Failed to install 'livecodebench'. Please install it manually.")
            raise

    eval_config = LiveCodeBenchEvaluatorConfig(_init_nested=True, **cfg.eval_config)
    assert eval_config.language in ["python", "cpp"]
    if eval_config.language == "cpp":
        assert eval_config.test_file is not None

    release_version = None
    for jsonl_file in unroll_files(cfg.input_files):
        with open(jsonl_file) as f:
            samples = [preprocess_code(json.loads(line), eval_config.language) for line in f]
            for sample in samples:
                sample["question_id"] = sample["task_id"]
                sample["code_list"] = [sample["completion"]]
                if release_version is None:
                    release_version = sample["release_version"]
                if release_version != sample["release_version"]:
                    raise ValueError(
                        f"All samples should have the same release version, "
                        f"but got {release_version} and {sample['release_version']}"
                    )

        with open(jsonl_file, "wt", encoding="utf-8") as f:
            for sample in samples:
                f.write(json.dumps(sample) + "\n")

        # https://github.com/wasiahmad/livecodebench/blob/main/livecodebench/evaluate.py#L10
        evaluate(
            custom_output_file=jsonl_file,
            release_version=f"release_{release_version}",
            k_list=[1],
            language=eval_config.language,
            test_file=None if eval_config.language == "python" else eval_config.test_file,
            num_process_evaluate=12,
            timeout=6 if eval_config.language == "python" else 30,
        )

        with open(jsonl_file[:-6] + "_eval_results.json", "rt", encoding="utf-8") as fin:
            eval_grades = json.load(fin)
        with open(jsonl_file, "wt", encoding="utf-8") as f:
            for sample in samples:
                sample["graded_list"] = eval_grades["eval"][sample["task_id"]]["graded_list"]
                f.write(json.dumps(sample) + "\n")

        # moving eval file to ensure metrics are recomputed
        shutil.move(jsonl_file[:-6] + "_eval_results.json", jsonl_file[:-6] + "_eval_results-saved.json")


def eval_livecodebench_pro(cfg):
    for jsonl_file in unroll_files(cfg.input_files):
        with open(jsonl_file) as f:
            samples = [preprocess_code(json.loads(line), "python") for line in f]
            for sample in samples:
                sample["problem_id"] = sample.pop("task_id")
                sample["text_response"] = sample.pop("completion")
                sample["response_meta"] = None

        with open(jsonl_file, "wt", encoding="utf-8") as f:
            for sample in samples:
                f.write(json.dumps(sample) + "\n")


def eval_evalplus(cfg):
    # TODO: need to move it to a separate docker (either our sandbox or separate srun)
    from evalplus.evaluate import evaluate

    # processing each generation separately (TODO: evalplus can do it together, but need to figure out the format)
    for jsonl_file in unroll_files(cfg.input_files):
        with open(jsonl_file) as f:
            samples = [preprocess_code(json.loads(line)) for line in f]
        # all changes will be done with a new key "completion", so it's ok to write to the same file
        with open(jsonl_file, "wt", encoding="utf-8") as f:
            for sample in samples:
                f.write(json.dumps(sample) + "\n")
        eval_config = {
            "samples": jsonl_file,
            "base_only": False,
            "parallel": None,
            "i_just_wanna_run": False,
            "test_details": False,
            "min_time_limit": 1,
            "gt_time_limit_factor": 4.0,
            "mini": False,
            "noextreme": False,
            "version": "default",
        }
        eval_config.update(OmegaConf.to_container(cfg.eval_config))
        evaluate(Namespace(**eval_config))
        with open(jsonl_file[:-6] + "_eval_results.json", "rt", encoding="utf-8") as fin:
            evalplus_grades = json.load(fin)
        # adding is_correct key to allow compute_metrics to work
        with open(jsonl_file, "wt", encoding="utf-8") as f:
            for sample in samples:
                sample["is_correct"] = evalplus_grades["eval"][sample["task_id"]][0]["base_status"] == "pass"
                sample["is_correct-plus"] = (
                    sample["is_correct"] and evalplus_grades["eval"][sample["task_id"]][0]["plus_status"] == "pass"
                )
                f.write(json.dumps(sample) + "\n")

        # moving eval file as otherwise evalplus does not want to recompute metrics if it's present..
<<<<<<< HEAD
        shutil.move(jsonl_file[:-6] + '_eval_results.json', jsonl_file[:-6] + '_eval_results-saved.json')


def install_requirements(url):
    try:
        subprocess.check_call([sys.executable, "-m", "pip", "install", "-r", url])
        print("Requirements installed successfully.")
    except subprocess.CalledProcessError as e:
        print(f"Error during installation: {e}")


def install_or_upgrade_package(package_name):
    try:
        # Run the pip command to install or upgrade the package
        subprocess.check_call([sys.executable, "-m", "pip", "install", "--upgrade", package_name])
        print(f"{package_name} has been successfully installed or upgraded.")
    except subprocess.CalledProcessError as e:
        print(f"An error occurred while installing/upgrading {package_name}: {e}")


# TODO: use sandbox
@nested_dataclass(kw_only=True)
class BigCodeBenchEvaluatorConfig:
    dataset: str = "bigcodebench"
    subset: str = "hard"


def eval_bigcodebench(cfg):
    try:
        from bigcodebench.evaluate import evaluate
    except ImportError:
        LOG.info("Package 'bigcodebench' not found. Attempting to install...")
        install_requirements(BIGCODEBENCH_REQUIREMENTS_URL)
        install_or_upgrade_package("bigcodebench")
        try:
            from bigcodebench.evaluate import evaluate
        except ImportError:
            LOG.error("Failed to install 'bigcodebench'. Please install it manually.")
            raise

    eval_config = BigCodeBenchEvaluatorConfig(_init_nested=True, **cfg.eval_config)

    for jsonl_file in unroll_files(cfg.input_files):
        samples = []
        with open(jsonl_file) as f:
            for line in f:
                generation_dict = preprocess_code(json.loads(line))
                generation_dict["solution"] = generation_dict.pop("completion")
                samples.append(generation_dict)
        with open(jsonl_file, "wt", encoding="utf-8") as f:
            for sample in samples:
                f.write(json.dumps(sample) + "\n")

        # https://github.com/bigcode-project/bigcodebench/blob/main/bigcodebench/evaluate.py#L117
        evaluate("instruct", eval_config.subset, samples=jsonl_file, execution="local")  # subset [full, hard]
        # if the input filename is "output.jsonl"
        # then there will be two output files (generated) after evaluation:
        # "output_eval_results-saved.json"
        # "output_pass_at_k.json"

        # moving eval file to ensure metrics are recomputed
        shutil.move(jsonl_file[:-6] + '_eval_results.json', jsonl_file[:-6] + '_eval_results-saved.json')
=======
        shutil.move(jsonl_file[:-6] + "_eval_results.json", jsonl_file[:-6] + "_eval_results-saved.json")
>>>>>>> f06b98c8
<|MERGE_RESOLUTION|>--- conflicted
+++ resolved
@@ -208,8 +208,7 @@
                 f.write(json.dumps(sample) + "\n")
 
         # moving eval file as otherwise evalplus does not want to recompute metrics if it's present..
-<<<<<<< HEAD
-        shutil.move(jsonl_file[:-6] + '_eval_results.json', jsonl_file[:-6] + '_eval_results-saved.json')
+        shutil.move(jsonl_file[:-6] + "_eval_results.json", jsonl_file[:-6] + "_eval_results-saved.json")
 
 
 def install_requirements(url):
@@ -270,7 +269,4 @@
         # "output_pass_at_k.json"
 
         # moving eval file to ensure metrics are recomputed
-        shutil.move(jsonl_file[:-6] + '_eval_results.json', jsonl_file[:-6] + '_eval_results-saved.json')
-=======
-        shutil.move(jsonl_file[:-6] + "_eval_results.json", jsonl_file[:-6] + "_eval_results-saved.json")
->>>>>>> f06b98c8
+        shutil.move(jsonl_file[:-6] + "_eval_results.json", jsonl_file[:-6] + "_eval_results-saved.json")