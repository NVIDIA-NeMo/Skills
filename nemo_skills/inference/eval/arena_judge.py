# Copyright (c) 2024, NVIDIA CORPORATION.  All rights reserved.
#
# Licensed under the Apache License, Version 2.0 (the "License");
# you may not use this file except in compliance with the License.
# You may obtain a copy of the License at
#
#     http://www.apache.org/licenses/LICENSE-2.0
#
# Unless required by applicable law or agreed to in writing, software
# distributed under the License is distributed on an "AS IS" BASIS,
# WITHOUT WARRANTIES OR CONDITIONS OF ANY KIND, either express or implied.
# See the License for the specific language governing permissions and
# limitations under the License.

import asyncio
import logging
import sys
from copy import deepcopy
from dataclasses import field

import hydra

from nemo_skills.inference.generate import GenerateSolutionsConfig, GenerationTask, InferenceConfig
from nemo_skills.inference.model import server_params
from nemo_skills.utils import get_help_message, get_logger_name, nested_dataclass, setup_logging

LOG = logging.getLogger(get_logger_name(__file__))


@nested_dataclass(kw_only=True)
class ArenaJudgeConfig(GenerateSolutionsConfig):
    """Arena judge parameters.
    For the full list of supported parameters, use 'python -m nemo_skills.inference.generate --help'
    """

    # Inheritance was converting these dataclasses to dicts, so to be on the safe side we override them
    inference: InferenceConfig = field(default_factory=InferenceConfig)  # LLM call parameters
    # Inference server configuration {server_params}
    server: dict = field(default_factory=dict)

    # Override the default Generation config here
    prompt_config: str = "judge/arena"
    generation_key: str = "judgement"


cs = hydra.core.config_store.ConfigStore.instance()
cs.store(name="base_arena_judge_config", node=ArenaJudgeConfig)


class ArenaJudgeTask(GenerationTask):
    def __init__(self, cfg: ArenaJudgeConfig):
        super().__init__(cfg)

<<<<<<< HEAD
        if not self.use_async_loop:  # if it was True, this message is printed by base class
            LOG.info(
                "Async loop is maintaining %d generations in parallel. "
                "Use max_concurrent_requests to control the number of concurrent requests.",
                self.cfg.max_concurrent_requests,
            )
            if self.server["server_type"] in ["nemo", "megatron"] and self.prompt_template is None:
                LOG.warning(
                    "NeMo/Megatron servers don't support inflight batching, "
                    "but SciCode evaluation requires it for efficient inference. "
                    "Each request will be processed 1 by 1, which is extremely inefficient and slow! "
                    "We highly recommend switching to a server that supports inflight batching."
                )
        self.use_async_loop = True

        self.executor = ThreadPoolExecutor(max_workers=cfg.max_concurrent_requests)

    def log_example_prompt(self, data):
        data_point = deepcopy(data[0])
=======

    def log_example_prompt(self, all_data):
        data_point = deepcopy(all_data[0])
>>>>>>> 07291e87

        if self.cfg.prompt_format == "openai":
            # print the prompt in openai format
            LOG.info("Example prompt in OpenAI format: \nData dictionary: %s", data_point)
            return

        data_point['answer_1'] = data_point['generation']
        data_point['answer_2'] = data_point['baseline_answer']
        LOG.info("Example prompt:\nData dictionary: %s\nPrompt: %s", data_point, self.fill_prompt(data_point, all_data))

    async def process_single_datapoint(self, data_point, all_data):
        gen_base_data = data_point.copy()
        gen_base_data['answer_1'] = data_point['generation']
        gen_base_data['answer_2'] = data_point['baseline_answer']
        # reversing the answers
        base_gen_data = data_point.copy()
        base_gen_data['answer_2'] = data_point['generation']
        base_gen_data['answer_1'] = data_point['baseline_answer']

        # Make two async calls instead of one batch call
        llm_output_1, llm_output_2 = await asyncio.gather(
            super().process_single_datapoint(gen_base_data, all_data),
            super().process_single_datapoint(base_gen_data, all_data)
        )

        return {
            f'{self.cfg.generation_key}-gen-base': llm_output_1['generation'],
            f'{self.cfg.generation_key}-base-gen': llm_output_2['generation'],
            "generation": "",  # dummy key since the downstream code expects it # TODO: fix this
        }

<<<<<<< HEAD
    # TODO: this is now replicated across 3 classes, need to unify
    def llm_generate(self, data_points, data, is_async=False):
        futures = []

        for data_point in data_points:
            future = self.executor.submit(self.generate_single_answer, data_point, data)
            futures.append(future)

        return futures

    def get_llm_generations(self, requests_in_progress, generations):
        for dp_idx, future in requests_in_progress.items():
            if future.done():
                generations[dp_idx] = future.result()
            else:
                generations[dp_idx] = {'generation': None}

        return requests_in_progress, generations

=======
>>>>>>> 07291e87

GENERATION_TASK_CLASS = ArenaJudgeTask


# Update the hydra main to use the class method
@hydra.main(version_base=None, config_name='base_arena_judge_config')
def generate(cfg: ArenaJudgeConfig):
    cfg = ArenaJudgeConfig(_init_nested=True, **cfg)
    LOG.info("Config used: %s", cfg)

    task = ArenaJudgeTask(cfg)
    task.generate()


HELP_MESSAGE = get_help_message(
    ArenaJudgeConfig,
    server_params=server_params(),
)


if __name__ == "__main__":
    if '--help' in sys.argv or '-h' in sys.argv:
        print(HELP_MESSAGE)
    else:
        setup_logging()
        generate()<|MERGE_RESOLUTION|>--- conflicted
+++ resolved
@@ -51,31 +51,8 @@
     def __init__(self, cfg: ArenaJudgeConfig):
         super().__init__(cfg)
 
-<<<<<<< HEAD
-        if not self.use_async_loop:  # if it was True, this message is printed by base class
-            LOG.info(
-                "Async loop is maintaining %d generations in parallel. "
-                "Use max_concurrent_requests to control the number of concurrent requests.",
-                self.cfg.max_concurrent_requests,
-            )
-            if self.server["server_type"] in ["nemo", "megatron"] and self.prompt_template is None:
-                LOG.warning(
-                    "NeMo/Megatron servers don't support inflight batching, "
-                    "but SciCode evaluation requires it for efficient inference. "
-                    "Each request will be processed 1 by 1, which is extremely inefficient and slow! "
-                    "We highly recommend switching to a server that supports inflight batching."
-                )
-        self.use_async_loop = True
-
-        self.executor = ThreadPoolExecutor(max_workers=cfg.max_concurrent_requests)
-
-    def log_example_prompt(self, data):
-        data_point = deepcopy(data[0])
-=======
-
     def log_example_prompt(self, all_data):
         data_point = deepcopy(all_data[0])
->>>>>>> 07291e87
 
         if self.cfg.prompt_format == "openai":
             # print the prompt in openai format
@@ -84,7 +61,9 @@
 
         data_point['answer_1'] = data_point['generation']
         data_point['answer_2'] = data_point['baseline_answer']
-        LOG.info("Example prompt:\nData dictionary: %s\nPrompt: %s", data_point, self.fill_prompt(data_point, all_data))
+        LOG.info(
+            "Example prompt:\nData dictionary: %s\nPrompt: %s", data_point, self.fill_prompt(data_point, all_data)
+        )
 
     async def process_single_datapoint(self, data_point, all_data):
         gen_base_data = data_point.copy()
@@ -98,7 +77,7 @@
         # Make two async calls instead of one batch call
         llm_output_1, llm_output_2 = await asyncio.gather(
             super().process_single_datapoint(gen_base_data, all_data),
-            super().process_single_datapoint(base_gen_data, all_data)
+            super().process_single_datapoint(base_gen_data, all_data),
         )
 
         return {
@@ -107,28 +86,6 @@
             "generation": "",  # dummy key since the downstream code expects it # TODO: fix this
         }
 
-<<<<<<< HEAD
-    # TODO: this is now replicated across 3 classes, need to unify
-    def llm_generate(self, data_points, data, is_async=False):
-        futures = []
-
-        for data_point in data_points:
-            future = self.executor.submit(self.generate_single_answer, data_point, data)
-            futures.append(future)
-
-        return futures
-
-    def get_llm_generations(self, requests_in_progress, generations):
-        for dp_idx, future in requests_in_progress.items():
-            if future.done():
-                generations[dp_idx] = future.result()
-            else:
-                generations[dp_idx] = {'generation': None}
-
-        return requests_in_progress, generations
-
-=======
->>>>>>> 07291e87
 
 GENERATION_TASK_CLASS = ArenaJudgeTask
 
