# Copyright (c) 2025, NVIDIA CORPORATION.  All rights reserved.
#
# Licensed under the Apache License, Version 2.0 (the "License");
# you may not use this file except in compliance with the License.
# You may obtain a copy of the License at
#
#     http://www.apache.org/licenses/LICENSE-2.0
#
# Unless required by applicable law or agreed to in writing, software
# distributed under the License is distributed on an "AS IS" BASIS,
# WITHOUT WARRANTIES OR CONDITIONS OF ANY KIND, either express or implied.
# See the License for the specific language governing permissions and
# limitations under the License.

import json
import logging
import sys
from concurrent.futures import ThreadPoolExecutor
from dataclasses import asdict, field
from functools import partial

import hydra
import openai

from omegaconf import OmegaConf

from nemo_skills.dataset.bfcl_v3.utils import convert_to_tool, func_doc_language_specific_pre_processing
from nemo_skills.inference.eval.bfcl_utils import (
    DEFAULT_USER_PROMPT_FOR_ADDITIONAL_FUNCTION_FC,
    MAXIMUM_STEP_LIMIT,
    convert_to_function_call,
    execute_multi_turn_func_call,
    is_empty_execute_response,
)
from nemo_skills.inference.generate import GenerateSolutionsConfig, GenerationTask, InferenceConfig
from nemo_skills.inference.model import server_params
from nemo_skills.utils import get_help_message, get_logger_name, nested_dataclass, setup_logging

LOG = logging.getLogger(get_logger_name(__file__))


@nested_dataclass(kw_only=True)
class BFCLGenerationConfig(GenerateSolutionsConfig):
    """BFCL benchmark generation."""

    # Inheritance was converting these dataclasses to dicts, so to be on the safe side we override them
    inference: InferenceConfig = field(default_factory=InferenceConfig)  # LLM call parameters
    # Inference server configuration {server_params}
    server: dict = field(default_factory=dict)

    remove_thinking: bool = True
    use_client_parsing: bool = True
    model_name: str | None = None

    def _post_init_validate_params(self):
        """Validate that certain parameters are restricted to certain values"""
        from bfcl_eval.constants.model_config import local_inference_model_map

        if self.prompt_format not in ["ns", "openai"]:
            raise ValueError(f"prompt_format must be either 'ns' or 'openai', got '{self.prompt_format}'")

        if self.prompt_format == "openai":
            assert self.prompt_config is None, "prompt_config is not supported for prompt_format == 'openai'"
            assert self.prompt_template is None, "prompt_template is not supported for prompt_format == 'openai'"

        for param, default_value in self._get_disallowed_params():
            if getattr(self, param) != default_value:
                raise ValueError(f"{param} must be {default_value}")

        if self.use_client_parsing:
            if self.model_name is None:
                raise ValueError("model_name is required when use_client_parsing is True")

            # Add FC by default
            if "-FC" not in self.model_name[-3:]:
                LOG.info(f"Assuming the function calling version of model is being used: {self.model_name}")
                self.model_name += "-FC"

            if self.model_name not in local_inference_model_map:
                # TODO: We can present the user the nearest model name that is supported
                raise ValueError(
                    f"{self.model_name} is not supported by BFCL Eval. "
                    f"Supported models: {list(local_inference_model_map.keys())}"
                )

            LOG.info(f"Using client parsing for {self.model_name}")

            # There are two key functionalities that we need to support on the client side:
            # 1. Parse the response and extract the tool calls
            # 2. Format the prompt

            # 1. Initialize the response parser
            model_handler_class = local_inference_model_map[self.model_name].model_handler
            # Initialize the model handler - Temperature is not used but required by the model handler
            model_handler = model_handler_class(self.model_name, temperature=self.inference.temperature)
            # We only need the response parser from the model handler
            self.response_parser = model_handler._parse_query_response_prompting

            # 2. Initialize the prompt formatter
            # While BFCL model_handler also has the _format_prompt method, we found errors in it's implementation
            # So we use the tokenizer to format the prompt instead which uses the chat template directly
            from transformers import AutoTokenizer

            self.tokenizer = AutoTokenizer.from_pretrained(model_handler.model_name_huggingface)
            self.message_formatter = partial(
                self.tokenizer.apply_chat_template, tokenize=False, add_generation_prompt=True
            )

    def _get_disallowed_params(self):
        """Returns a list of parameters with their default values to check that they are not changed from the defaults"""
        return [
            ("prompt_config", None),
            ("prompt_template", None),
        ]


cs = hydra.core.config_store.ConfigStore.instance()
cs.store(name="base_bfcl_generation_config", node=BFCLGenerationConfig)


class BFCLGenerationTask(GenerationTask):
    def __init__(self, cfg: BFCLGenerationConfig):
<<<<<<< HEAD
        self.cfg = cfg
        self.llm = self.setup_llm()
        self.extra_stop_phrases = OmegaConf.to_container(self.cfg.extra_stop_phrases, resolve=True)

        # TODO: Need a better way to handle this
        self.extra_generate_params = {}

        self.use_async_loop = True  # Set it to True as the default
        LOG.info(
            "Async loop is maintaining %d generations in parallel. "
            "Use max_concurrent_requests to control the number of concurrent requests.",
            self.cfg.max_concurrent_requests,
        )

        self.executor = ThreadPoolExecutor(max_workers=cfg.max_concurrent_requests)

=======
        super().__init__(cfg)
    
>>>>>>> 07291e87
    def log_example_prompt(self, data):
        """BFCL is a multi-turn benchmark, so we can't print a single prompt."""
        return
    
    def setup_prompt(self):
        return None

    async def _generate_single_assistant_turn(self, inference_state_dict):
        """Generate for a single assistant turn."""
        messages = inference_state_dict["messages"]
        tools = inference_state_dict["tools"]

        if self.cfg.system_message:
            messages = [{"role": "system", "content": self.cfg.system_message}] + messages

        # Step 1: Construct the prompt 
        if self.cfg.use_client_parsing:
            fmted_prompt = self.cfg.message_formatter(messages, tools=tools)
            input_dict = {
                "prompts": [fmted_prompt],
                "include_response": True,
                **asdict(self.cfg.inference),
                **self.extra_generate_params,
            }
        else:
            input_dict = {
                "prompts": [messages],
                "tools": [tools],
                "include_response": True,
                **asdict(self.cfg.inference),
                **self.extra_generate_params,
            }


        # Step 2: Query the LLM server
        # Enable soft-fail when the models run out of context
        try:
            output = await self.llm.generate_asyncio(**input_dict)
        # TODO: Currently we're assuming an openai interface which is not true for all servers
        except openai.BadRequestError as e:
            if "Requested token count exceeds the model's maximum context length" in str(e) or "is longer than the model's context length" in str(e):
                LOG.warning("BFCL generation failed due to running out of context. ")
                return {"message": None, "generation": ""}
            else:
                raise

        # Step 3: Parse the generated output. In case of server side parsing, merely getting the response message
        if self.cfg.use_client_parsing:
            parsed_response = self.cfg.response_parser(output["response"])["model_responses_message_for_chat_history"]

            model_response = {
                "role": "assistant",
                "content": parsed_response["content"],
            }
            if "tool_calls" in parsed_response:
                model_response["tool_calls"] = parsed_response["tool_calls"]

            return {
                # Message is a turn formatted in chat format which gets appended to the chat history
                "message": model_response,
                # Generation is either the text or is empty if there are tool calls
                "generation": parsed_response["content"],
                "tool_calls": parsed_response.get("tool_calls", []),
                "num_generated_tokens": output["num_generated_tokens"],
            }
        else:   
            if "tool_calls" not in output:
                output["tool_calls"] = []
            output["message"] = output["response"].choices[0].message
            return output

    async def generate_single_data_point_single_turn(self, data_point):
        """Generate for a single data point with a single turn."""
        state_dict = {"messages": data_point["question"][0], "tools": data_point["tools"]}

        model_response = await self._generate_single_assistant_turn(state_dict)
        if model_response["message"] is None:
            # Ran out of context
            return {"generation": "", "num_generated_tokens": 0, "error": "_ran_out_of_context_"}    
        else:
            proc_model_response = self._process_model_response(model_response)
            return {
                "generation": proc_model_response["generation"],
                "num_generated_tokens": model_response.get("num_generated_tokens", 0),
            }

    async def generate_single_data_point_multi_turn(self, data_point):
        """Generate for a single data point with multiple turns."""

        initial_config: dict = data_point["initial_config"]
        involved_classes: list = data_point["involved_classes"]
        test_entry_id: str = data_point["id"]
        test_category: str = data_point["id"].rsplit("_", 1)[0]
        holdout_function: dict[int, list] = data_point.get("missed_function", {})

        all_model_response: list[list] = []  # The model response that will be used for later evaluation
        force_quit = False  # Whether the model has been forced to quit. If True, this whole entry will be failed

        all_multi_turn_messages: list[list[dict]] = data_point["question"]
        state_dict = {"messages": [], "tools": data_point["tools"]}
        output_dict = {"result": [], "num_generated_tokens": 0, "log_dict_list": []}
        out_of_context = False

        for turn_idx, current_turn_message in enumerate(all_multi_turn_messages):
            current_turn_response = []
            count = 0

            if str(turn_idx) in holdout_function:
                data_point["function"].extend(holdout_function[str(turn_idx)])
                # Need to recompile the tools
                functions = func_doc_language_specific_pre_processing(data_point["function"], test_category)
                tools = convert_to_tool(functions)
                state_dict["tools"] = tools

                assert len(current_turn_message) == 0, "Holdout turn should not have user message."
                current_turn_message = [
                    {
                        "role": "user",
                        "content": DEFAULT_USER_PROMPT_FOR_ADDITIONAL_FUNCTION_FC,
                    }
                ]

            state_dict["messages"].extend(current_turn_message)

            while True:
                model_response = await self._generate_single_assistant_turn(state_dict)
                if model_response["message"] is None:
                    # Ran out of context
                    out_of_context = True
                    LOG.info("Quitting the multi-turn generation due to running out of context.")
                    break

                output_dict["num_generated_tokens"] += model_response.get("num_generated_tokens", 0)
                output_dict["log_dict_list"].append(model_response)

                if self.cfg.remove_thinking:
                    if self.cfg.use_client_parsing:
                        if model_response["message"]["content"] is not None:
                            trimmed_content = self._process_model_response_text(model_response["message"]["content"])
                            model_response["message"]["content"] = trimmed_content
                    else:
                        if model_response["message"].content is not None:
                            model_response["message"].content = self._process_model_response_text(
                                model_response["message"].content
                            )

                # Add the message to the state dict for chat history
                state_dict["messages"].append(model_response["message"])

                # Process the model response text
                proc_model_response = self._process_model_response(model_response)
                # Add the processed model response to the current turn responses
                current_turn_response.append(proc_model_response["generation"])

                # Try decoding the model response
                try:
                    decoded_model_responses = convert_to_function_call(proc_model_response["generation"])
                    if is_empty_execute_response(decoded_model_responses):
                        LOG.info("Empty response from the model. Proceed to next turn.")
                        break

                except Exception as e:
                    LOG.info("Failed to decode the model response. Proceed to next turn.")
                    break

                # Obtain the execution results
                # TODO: Move the execution to sandbox
                execution_results, _ = execute_multi_turn_func_call(
                    decoded_model_responses,
                    initial_config,
                    involved_classes,
                    test_entry_id=test_entry_id,
                    long_context=("long_context" in test_category or "composite" in test_category),
                )

                # Add the execution results to the chat history for the next turn
                for execution_result, tool_call_id in zip(execution_results, proc_model_response["tool_call_ids"]):
                    tool_message = {
                        "role": "tool",
                        "content": execution_result,
                        "tool_call_id": tool_call_id,
                    }
                    state_dict["messages"].append(tool_message)

                count += 1
                # Force quit after too many steps
                if count > MAXIMUM_STEP_LIMIT:
                    force_quit = True
                    LOG.info(f"Model has been forced to quit after {MAXIMUM_STEP_LIMIT} steps.")
                    break

            # Add to the total list
            all_model_response.append(current_turn_response)

            if force_quit or out_of_context:
                break

<<<<<<< HEAD
        return {"generation": all_model_response, "num_generated_tokens": output_dict["num_generated_tokens"]}

    def llm_generate(self, data_points, data, is_async=True):
        """Depending on whether the instances are single turn or multi-turn, we use different methods to generate."""
        futures = []
        for data_point in data_points:
            if data_point["single_turn"]:
                method = self.generate_single_data_point_single_turn
            else:
                method = self.generate_single_data_point_multi_turn
            future = self.executor.submit(method, data_point)
            futures.append(future)

        return futures

    def get_llm_generations(self, requests_in_progress, generations):
        for dp_idx, future in requests_in_progress.items():
            if future.done():
                generations[dp_idx] = future.result()
            else:
                generations[dp_idx] = {'generation': None}
=======
        output_dict = {
            "generation": all_model_response, 
            "num_generated_tokens": output_dict["num_generated_tokens"]
        }
>>>>>>> 07291e87

        if out_of_context:
            output_dict["error"] = "_ran_out_of_context_"
        
        return output_dict

    async def process_single_datapoint(self, data_point, all_data):
        """Process a single data point and return the result."""
        if data_point["single_turn"]:
            return await self.generate_single_data_point_single_turn(data_point)
        else:
            return await self.generate_single_data_point_multi_turn(data_point)

    def _process_model_response(self, model_response):
        """Process the model response to get the result."""
        try:
            if self.cfg.use_client_parsing:
                generation = [
                    {func_call["name"]: json.dumps(func_call["arguments"])}
                    for func_call in model_response["tool_calls"]
                ]
                tool_call_ids = [idx for idx in range(len(generation))]
            else:
                generation = [
                    {func_call.function.name: func_call.function.arguments}
                    for func_call in model_response["tool_calls"]
                ]
                tool_call_ids = [func_call.id for func_call in model_response["tool_calls"]]
        except:
            generation = model_response["generation"]
            tool_call_ids = []

        return {
            "generation": generation,
            "tool_call_ids": tool_call_ids,
            # The original data structure is needed for the chat history
            "message": model_response["message"],
        }

    def _process_model_response_text(self, model_response_text):
        if self.cfg.thinking_end in model_response_text:
            return model_response_text.split(self.cfg.thinking_end)[-1].lstrip('\n')
        else:
            # If the thinking didn't finish, we can keep it empty
            return ""


GENERATION_TASK_CLASS = BFCLGenerationTask


# Update the hydra main to use the class method
@hydra.main(version_base=None, config_name='base_bfcl_generation_config')
def bfcl_generation(cfg: BFCLGenerationConfig):
    cfg = BFCLGenerationConfig(_init_nested=True, **cfg)
    LOG.info("Config used: %s", cfg)

    task = BFCLGenerationTask(cfg)
    task.generate()


HELP_MESSAGE = get_help_message(
    BFCLGenerationConfig,
    server_params=server_params(),
)

if __name__ == "__main__":
    if '--help' in sys.argv or '-h' in sys.argv:
        print(HELP_MESSAGE)
    else:
        setup_logging()
        bfcl_generation()<|MERGE_RESOLUTION|>--- conflicted
+++ resolved
@@ -21,7 +21,6 @@
 
 import hydra
 import openai
-
 from omegaconf import OmegaConf
 
 from nemo_skills.dataset.bfcl_v3.utils import convert_to_tool, func_doc_language_specific_pre_processing
@@ -120,31 +119,12 @@
 
 class BFCLGenerationTask(GenerationTask):
     def __init__(self, cfg: BFCLGenerationConfig):
-<<<<<<< HEAD
-        self.cfg = cfg
-        self.llm = self.setup_llm()
-        self.extra_stop_phrases = OmegaConf.to_container(self.cfg.extra_stop_phrases, resolve=True)
-
-        # TODO: Need a better way to handle this
-        self.extra_generate_params = {}
-
-        self.use_async_loop = True  # Set it to True as the default
-        LOG.info(
-            "Async loop is maintaining %d generations in parallel. "
-            "Use max_concurrent_requests to control the number of concurrent requests.",
-            self.cfg.max_concurrent_requests,
-        )
-
-        self.executor = ThreadPoolExecutor(max_workers=cfg.max_concurrent_requests)
-
-=======
         super().__init__(cfg)
-    
->>>>>>> 07291e87
+
     def log_example_prompt(self, data):
         """BFCL is a multi-turn benchmark, so we can't print a single prompt."""
         return
-    
+
     def setup_prompt(self):
         return None
 
@@ -156,7 +136,7 @@
         if self.cfg.system_message:
             messages = [{"role": "system", "content": self.cfg.system_message}] + messages
 
-        # Step 1: Construct the prompt 
+        # Step 1: Construct the prompt
         if self.cfg.use_client_parsing:
             fmted_prompt = self.cfg.message_formatter(messages, tools=tools)
             input_dict = {
@@ -174,14 +154,15 @@
                 **self.extra_generate_params,
             }
 
-
         # Step 2: Query the LLM server
         # Enable soft-fail when the models run out of context
         try:
             output = await self.llm.generate_asyncio(**input_dict)
         # TODO: Currently we're assuming an openai interface which is not true for all servers
         except openai.BadRequestError as e:
-            if "Requested token count exceeds the model's maximum context length" in str(e) or "is longer than the model's context length" in str(e):
+            if "Requested token count exceeds the model's maximum context length" in str(
+                e
+            ) or "is longer than the model's context length" in str(e):
                 LOG.warning("BFCL generation failed due to running out of context. ")
                 return {"message": None, "generation": ""}
             else:
@@ -206,7 +187,7 @@
                 "tool_calls": parsed_response.get("tool_calls", []),
                 "num_generated_tokens": output["num_generated_tokens"],
             }
-        else:   
+        else:
             if "tool_calls" not in output:
                 output["tool_calls"] = []
             output["message"] = output["response"].choices[0].message
@@ -219,7 +200,7 @@
         model_response = await self._generate_single_assistant_turn(state_dict)
         if model_response["message"] is None:
             # Ran out of context
-            return {"generation": "", "num_generated_tokens": 0, "error": "_ran_out_of_context_"}    
+            return {"generation": "", "num_generated_tokens": 0, "error": "_ran_out_of_context_"}
         else:
             proc_model_response = self._process_model_response(model_response)
             return {
@@ -338,38 +319,11 @@
             if force_quit or out_of_context:
                 break
 
-<<<<<<< HEAD
-        return {"generation": all_model_response, "num_generated_tokens": output_dict["num_generated_tokens"]}
-
-    def llm_generate(self, data_points, data, is_async=True):
-        """Depending on whether the instances are single turn or multi-turn, we use different methods to generate."""
-        futures = []
-        for data_point in data_points:
-            if data_point["single_turn"]:
-                method = self.generate_single_data_point_single_turn
-            else:
-                method = self.generate_single_data_point_multi_turn
-            future = self.executor.submit(method, data_point)
-            futures.append(future)
-
-        return futures
-
-    def get_llm_generations(self, requests_in_progress, generations):
-        for dp_idx, future in requests_in_progress.items():
-            if future.done():
-                generations[dp_idx] = future.result()
-            else:
-                generations[dp_idx] = {'generation': None}
-=======
-        output_dict = {
-            "generation": all_model_response, 
-            "num_generated_tokens": output_dict["num_generated_tokens"]
-        }
->>>>>>> 07291e87
+        output_dict = {"generation": all_model_response, "num_generated_tokens": output_dict["num_generated_tokens"]}
 
         if out_of_context:
             output_dict["error"] = "_ran_out_of_context_"
-        
+
         return output_dict
 
     async def process_single_datapoint(self, data_point, all_data):
