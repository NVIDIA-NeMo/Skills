--- conflicted
+++ resolved
@@ -270,7 +270,6 @@
         else:
             self.tokenizer = None
 
-<<<<<<< HEAD
         # Setup litellm cache
         if self.cfg.enable_litellm_cache:
             # One cache per (output_file_name, chunk_id) pair
@@ -279,10 +278,9 @@
                 Path(self.cfg.output_file).parent / "litellm_cache" / f"{output_file_name}_{self.cfg.chunk_id or 0}"
             )
             litellm.cache = litellm.Cache(type="disk", disk_cache_dir=self.litellm_cache_dir)
-=======
+            
         if self.cfg.use_completions_api and self.cfg.inference.tokens_to_generate is None:
             raise ValueError("When using completions API, tokens_to_generate must be specified!")
->>>>>>> 5fc58f6b
 
         # Setup prompt formatter and LLM
         self.prompt = self.setup_prompt()
