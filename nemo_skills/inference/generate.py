--- conflicted
+++ resolved
@@ -21,7 +21,7 @@
 from pathlib import Path
 
 import hydra
-from omegaconf import open_dict, OmegaConf
+from omegaconf import OmegaConf, open_dict
 from tqdm import tqdm
 
 from nemo_skills.code_execution.sandbox import get_sandbox, sandbox_params
@@ -121,6 +121,7 @@
 cs = hydra.core.config_store.ConfigStore.instance()
 cs.store(name="base_generation_config", node=GenerateSolutionsConfig)
 
+
 def combine_stop_phrases(prompt_phrases, extra_phrases):
     if prompt_phrases is None and extra_phrases is None:
         return None
@@ -129,6 +130,7 @@
     if extra_phrases is None:
         return prompt_phrases
     return prompt_phrases + extra_phrases
+
 
 @hydra.main(version_base=None, config_name='base_generation_config')
 def generate(cfg: GenerateSolutionsConfig):
@@ -222,22 +224,13 @@
         for idx, data_point in tqdm(enumerate(data), initial=starting_idx, total=len(data) + starting_idx):
             if idx >= cfg.max_samples:
                 break
-<<<<<<< HEAD
-            # data_point.pop(cfg.generation_key, None)
-=======
->>>>>>> cffe0bda
             data_points.append(data_point)
 
             if len(data_points) == cfg.batch_size or idx == cfg.max_samples - 1:
                 if cfg.multi_turn_key is None:
                     outputs = llm.generate(
-<<<<<<< HEAD
                         prompts=[prompt.fill(dp, cfg.include_generation) for dp in data_points],
-                        stop_phrases=prompt.stop_phrases,
-=======
-                        prompts=[prompt.fill(dp) for dp in data_points],
                         stop_phrases=combine_stop_phrases(prompt.stop_phrases, extra_stop_phrases),
->>>>>>> cffe0bda
                         **asdict(cfg.inference),
                         **extra_generate_params,
                     )
