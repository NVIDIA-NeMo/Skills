# Copyright (c) 2024, NVIDIA CORPORATION.  All rights reserved.
#
# Licensed under the Apache License, Version 2.0 (the "License");
# you may not use this file except in compliance with the License.
# You may obtain a copy of the License at
#
#     http://www.apache.org/licenses/LICENSE-2.0
#
# Unless required by applicable law or agreed to in writing, software
# distributed under the License is distributed on an "AS IS" BASIS,
# WITHOUT WARRANTIES OR CONDITIONS OF ANY KIND, either express or implied.
# See the License for the specific language governing permissions and
# limitations under the License.

import asyncio
import json
import logging
import random
import sys
import time
from copy import deepcopy
from dataclasses import asdict, field
from pathlib import Path
from typing import Any

import hydra
from omegaconf import ListConfig
from tqdm import tqdm

from nemo_skills.code_execution.sandbox import get_sandbox, sandbox_params
from nemo_skills.inference.model import (
    OnlineGenSelectConfig,
    get_code_execution_model,
    get_model,
    get_online_genselect_model,
    server_params,
)
from nemo_skills.prompt.utils import get_prompt
from nemo_skills.utils import (
    chunk_data,
    get_help_message,
    get_logger_name,
    nested_dataclass,
    remove_thinking,
    setup_logging,
)

LOG = logging.getLogger(get_logger_name(__file__))


@nested_dataclass(kw_only=True)
class InferenceConfig:
    temperature: float = 0.0  # Temperature of 0 means greedy decoding
    top_k: int = -1
    top_p: float = 0.95
    min_p: float = 0.0
    random_seed: int = 0
    tokens_to_generate: int = 2048
    repetition_penalty: float = 1.0
    top_logprobs: int | None = None

    extra_body: dict = field(default_factory=dict)  # Any other extra params passed with extra_body argument


@nested_dataclass(kw_only=True)
class GenerateSolutionsConfig:
    """LLM generation parameters."""

    input_file: str  # Path to the input file with data
    output_file: str  # Where to save the generations
    prompt_config: str | None = None  # How to format the data into prompts
    # by default we use chat completions, set this to True to use completions API. In that case we will take the
    # tokenizer from the model and apply it to the prompt before sending it. You can override tokenizer with
    # tokenizer_path parameter
    use_completions_api: bool = False
    # path or name of the tokenizer to use for completions API. By default uses server.model
    tokenizer: str | None = None
    # to specify the format of the prompt, "ns" for NeMo-Skills format or "openai" for OpenAI chat format
    prompt_format: str = "ns"
    prompt_suffix: str = ""  # suffix to add to the prompt, e.g. " /no_think"
    system_message: str | None = None  # can override the default system message in the config
    code_tags: str | None = None  # required when using code execution
    examples_type: str | None = None  # to be able to customize few-shot examples

    # Inference server configuration {server_params}
    server: dict = field(default_factory=dict)
    # Sandbox configuration {sandbox_params}
    sandbox: dict = field(default_factory=dict)
    # Prompt configuration - path to yaml files
    start_assistant_response_key: str | None = None  # whether to start assistant response with this key

    inference: InferenceConfig = field(default_factory=InferenceConfig)  # LLM call parameters

    max_samples: int = -1  # If > 0, will stop after generating this many samples. Useful for debugging
    skip_filled: bool = False  # If True, will skip the generations that are already in the output file

    # maximum number of concurrent requests to the server for the async loop
    # if sync loop is used, this is the batch size
    max_concurrent_requests: int = 512
    # chunk the dataset into equal sized parts and index into them
    num_chunks: int | None = None  # if specified, will split the data into chunks and only generate for one chunk
    chunk_id: int | None = None  # if specified, will index the specified chunk only

    # if False, will not add num_generated_tokens and generation_time values.
    # Useful when running judge jobs to keep the original generation statistics
    add_generation_stats: bool = True

    generation_key: str = "generation"

    async_position_key: str = "_async_position"  # key to use for preserving position in async loop in data dict

    # can add this flag to just print the first prompt instead of running generation
    # useful to double check that your data can be loaded and prompt has what you expect
    dry_run: bool = False

    # set to True if code execution needs to be supported
    code_execution: bool = False
    # Controls how many code executions are allowed in prompt (useful for models that support dynamically setting this)
    # if total_code_executions placeholder is not in the prompt, this parameter has no effect
    # Can be int, (min,max) tuple, or None
    # If (min,max) tuple, will be randomly sampled from random.randint(min_val, max_val) for each sample in a batch
    # useful to generate data with variable number of total_code_executions_in_prompt
    total_code_executions_in_prompt: Any = None
    # When True, total_code_executions_in_prompt override model defaults
    override_max_code_executions: bool = False

    # stop phrase for llms
    stop_phrase: str | None = None  # if None, will not add any extra stop phrase
    # set to True if online genselect is used
    online_genselect: bool = False
    # genselect config
    online_genselect_config: OnlineGenSelectConfig = field(default_factory=OnlineGenSelectConfig)

    # if True, will move full generation to _full_generation key and keep cfg.generation_key without thinking tokens
    remove_thinking: bool = False
    thinking_begin: str = "<think>"
    thinking_end: str = "</think>"

    def __post_init__(self):
        self._post_init_validate_data()
        self._post_init_validate_server()
        self._post_init_validate_params()

    def _post_init_validate_data(self):
        if isinstance(self.total_code_executions_in_prompt, ListConfig):
            self.total_code_executions_in_prompt = list(self.total_code_executions_in_prompt)

        if self.total_code_executions_in_prompt is not None and not isinstance(
            self.total_code_executions_in_prompt, (int, list, tuple)
        ):
            raise ValueError(
                "`total_code_executions_in_prompt` must be either int, list, tuple, or None, "
                f"got {type(self.total_code_executions_in_prompt)}"
            )

    def _post_init_validate_server(self):
        if self.server["server_type"] in ["nemo", "megatron"]:
            LOG.warning(
                "NeMo/Megatron inference is extremely slow. It's highly recommended to use other server types!"
            )

    def _post_init_validate_params(self):
        """Validate that certain parameters are restricted to certain values"""
        if self.prompt_format not in ["ns", "openai"]:
            raise ValueError(f"prompt_format must be either 'ns' or 'openai', got '{self.prompt_format}'")

        if self.prompt_format == "openai":
            assert self.prompt_config is None, "prompt_config is not supported for prompt_format == 'openai'"
<<<<<<< HEAD
            assert self.system_message is None, "system_message is not supported for prompt_format == 'openai'"
=======
            assert self.prompt_template is None, "prompt_template is not supported for prompt_format == 'openai'"
>>>>>>> a38898dc
        else:
            assert self.prompt_config is not None, "prompt_config is required when prompt_format == 'ns'"
        for param, default_value in self._get_disallowed_params():
            if getattr(self, param) != default_value:
                raise ValueError(f"{param} must be {default_value}")

    def _get_disallowed_params(self):
        """Returns a list of parameters with their default values to check that they are not changed from the defaults"""
        return []


cs = hydra.core.config_store.ConfigStore.instance()
cs.store(name="base_generation_config", node=GenerateSolutionsConfig)


class GenerationTask:
    @classmethod
    def get_generation_default_args(cls) -> str:
        """
        Returns the default arguments for the generation task.
        Override this method to customize the default arguments.

        Returns:
            Dict: Default arguments for the generation task.
        """
        return ""

    @classmethod
    def get_server_command_fn(cls) -> callable:
        """
        Returns the function to get the server command for the generation task.
        Override this method to customize the server command function.

        Returns:
            callable: Function that returns the server command.
        """
        from nemo_skills.pipeline.utils import get_server_command

        return get_server_command

    def __init__(self, cfg: GenerateSolutionsConfig):
        """
        Class that represents a generation task. It implements a template of steps to generate solutions using LLMs.
        Individual functions can be overriden to customize the behavior of the generation task.

        Args:
            cfg: GenerateSolutionsConfig object with the configuration parameters or subclass.
        """
        self.cfg = cfg

        self.llm = self.setup_llm()
        self.prompt = self.setup_prompt()

        if self.cfg.code_execution:
            self.extra_generate_params = self.prompt.get_code_execution_args()
        else:
            self.extra_generate_params = {}

        LOG.info(
            "Async loop is maintaining %d generations in parallel. "
            "Use max_concurrent_requests to control the number of concurrent requests.",
            self.cfg.max_concurrent_requests,
        )

        # Initialize semaphore for controlling concurrent requests
        if self.cfg.online_genselect:
            # Each request will generate multiple solutions, so we need to divide the semaphore by the parallel requests
            self.semaphore = asyncio.Semaphore(
                self.cfg.max_concurrent_requests // self.cfg.online_genselect_config.max_concurrent_requests
            )
        else:
            self.semaphore = asyncio.Semaphore(self.cfg.max_concurrent_requests)

        # output_lock will be initialized when async_loop is called
        self.output_lock = None

    def setup_llm(self):
        if self.cfg.code_execution:
            sandbox = get_sandbox(**self.cfg.sandbox) if self.cfg.sandbox is not None else None
            llm = get_code_execution_model(**self.cfg.server, sandbox=sandbox)
        elif self.cfg.online_genselect:
            # Use the same prompt template for genselect as the one used for generation
            self.cfg.online_genselect_config.prompt_template = self.cfg.prompt_template
            self.cfg.online_genselect_config.thinking_begin = self.cfg.thinking_begin
            self.cfg.online_genselect_config.thinking_end = self.cfg.thinking_end
            llm = get_online_genselect_model(
                **self.cfg.server, online_genselect_config=self.cfg.online_genselect_config
            )
        else:
            llm = get_model(**self.cfg.server)

        return llm

    def setup_prompt(self):
        if self.cfg.prompt_format == "openai":
            return None

        if self.cfg.use_completions_api:
            tokenizer = self.cfg.tokenizer or self.cfg.server['model']
        else:
            tokenizer = None

        prompt = get_prompt(
            prompt_config=self.cfg.prompt_config,
            tokenizer=tokenizer,
            code_tags=self.cfg.code_tags,
            examples_type=self.cfg.examples_type,
        )
        if self.cfg.system_message is not None:
            prompt.config.system = self.cfg.system_message
        LOG.info("Prompt used: %s", prompt)
        return prompt

    def log_example_prompt(self, data):
        data_point = deepcopy(data[0])

<<<<<<< HEAD
        LOG.info("Example prompt:\nData dictionary: %s\nPrompt: %s", data_point, self.fill_prompt(data_point, data))
=======
        if self.cfg.prompt_format == "openai":
            # print the prompt in openai format
            LOG.info("Example prompt in OpenAI format: %s", self.fill_prompt(data_point, data))
            return

        if self.cfg.multi_turn_key is None:
            LOG.info(
                "Example prompt:\nData dictionary: %s\nPrompt: %s", data_point, self.fill_prompt(data_point, data)
            )
        else:
            data_point[self.cfg.multi_turn_key] = data_point[self.cfg.multi_turn_key][:1]
            LOG.info(
                "Example prompt (first turn only):\nData dictionary: %s\nPrompt: %s",
                data_point,
                self.fill_prompt(data_point, data),
            )
>>>>>>> a38898dc

    def load_data(self):
        data = []
        with open(self.cfg.input_file, "rt", encoding="utf-8") as fin:
            for line in fin:
                data.append(json.loads(line))

        # chunk the dataset if required
        if self.cfg.num_chunks is not None and self.cfg.chunk_id is not None:
            data, self.cfg.output_file = chunk_data(data, self.cfg.output_file, self.cfg.chunk_id, self.cfg.num_chunks)
            LOG.info(
                f"Chunking the data into {self.cfg.num_chunks} chunks and processing chunk {self.cfg.chunk_id}.\n"
                f"Number of samples in the chunk: {len(data)}"
            )

        if self.cfg.max_samples > 0:
            data = data[: self.cfg.max_samples]

        return data

    def preprocess_data(self, data):
        """A placeholder for any data preprocessing that needs to be done before generation."""
        return data

    def postprocess(self):
        """A placeholder for any postprocessing that needs to be done after generation.

        Data is already saved to self.cfg.output_file, so it can be read and re-saved from there.
        """
        pass

    def skip_completed_samples(self, data):
        # if non-async file exists and we are asked to skip filled, then there is no more data to process
        if self.cfg.skip_filled and Path(self.cfg.output_file).exists():
            return []

        filled_positions = set()
        if self.cfg.skip_filled:
            if self.cfg.num_chunks:
                chunk_index = self.cfg.output_file.rfind("_chunk")
                base_output_file = self.cfg.output_file[:chunk_index] + ".jsonl"
                if Path(base_output_file).exists():
                    LOG.warning(f"File `{base_output_file}` exists, skipping generation")
                    return []
            try:
                with open(self.cfg.output_file + '-async', "rt", encoding="utf-8") as fin:
                    for line in fin:
                        filled_positions.add(int(json.loads(line)[self.cfg.async_position_key]))
            except FileNotFoundError:
                LOG.warning(f"File `{self.cfg.output_file}-async` not found, starting from scratch")

        remaining_data = []
        for idx, dp in enumerate(data):
            if idx in filled_positions:
                continue
            if self.cfg.prompt_format == "openai" and isinstance(dp, list):
                # openai format allows for a list to be top-level key, if that's the case, wrapping it in a messages key
                dp = {"messages": dp}
            dp[self.cfg.async_position_key] = idx
            remaining_data.append(dp)

        return remaining_data

    # TODO: data will not include any samples skipped after restart
    def fill_prompt(self, data_point, data):
        """Passing in full data in case it's needed to fill the prompt in subclasses."""
        if self.cfg.prompt_format == "openai":
            if self.cfg.prompt_suffix:
                data_point["messages"][-1]["content"] += self.cfg.prompt_suffix
            if self.cfg.system_message:
                if data_point["messages"][0]["role"] != "system":
                    data_point["messages"].insert(0, {"role": "system", "content": self.cfg.system_message})
                else:
                    data_point["messages"][0]["content"] = self.cfg.system_message
            return data_point["messages"]

        total_code_executions_in_prompt = self.cfg.total_code_executions_in_prompt
        if total_code_executions_in_prompt is not None:
            if isinstance(total_code_executions_in_prompt, (list, tuple)):
                min_val, max_val = total_code_executions_in_prompt
                total_code_executions_in_prompt = random.randint(min_val, max_val)
            data_point['total_code_executions'] = total_code_executions_in_prompt
        data_point = deepcopy(data_point)
        filled_prompt = self.prompt.fill(
            data_point,
            start_assistant_response_key=self.cfg.start_assistant_response_key,
        )
        if self.cfg.prompt_suffix:
            if isinstance(filled_prompt, list):
                filled_prompt[-1]['content'] += self.cfg.prompt_suffix
            else:
                filled_prompt += self.cfg.prompt_suffix
        return filled_prompt

    def dump_outputs(self, outputs, data_points, fout):
        for output, original_data_point in zip(outputs, data_points):
            # to make it easier to follow up with evaluation and limit accidental errors, we are adding
            # all of the ground-truth data to the output file alongside the generated solutions
            output[self.cfg.generation_key] = output.pop("generation")

            # calculating total generation time
            if self.cfg.add_generation_stats:
                output['generation_end_time'] = time.time()
                # TODO: start time is saved in data_point, not output, need to fix that
                output['generation_time'] = (
                    output['generation_end_time'] - original_data_point['generation_start_time']
                )
            else:
                # generation_start_time was overriden, so restoring it from end and total
                # TODO: this is a bit hacky, need a rewrite
                if 'generation_end_time' in original_data_point and 'generation_time' in original_data_point:
                    output['generation_start_time'] = (
                        original_data_point['generation_end_time'] - original_data_point['generation_time']
                    )
                else:
                    output.pop('generation_start_time', None)
                output.pop('num_generated_tokens', None)

            for key in output:
                original_data_point.pop(key, None)
            output.update(original_data_point)
            if self.cfg.remove_thinking:
                remove_thinking(output, self.cfg.generation_key, self.cfg.thinking_begin, self.cfg.thinking_end)
            fout.write(json.dumps(output) + "\n")

    def prefill_generation(self, data_point) -> dict | None:
        """Prefill generation in case LLM is not required."""
        # Override this method to customize the prefilling behavior.
        return None

    async def process_single_datapoint(self, data_point, all_data):
        generation_params = {
            "prompt": self.fill_prompt(data_point, all_data),
            "stop_phrases": [self.cfg.stop_phrase] if self.cfg.stop_phrase else None,
            **asdict(self.cfg.inference),
            **self.extra_generate_params,
        }

        if self.cfg.code_execution:
            if self.cfg.override_max_code_executions and self.cfg.total_code_executions_in_prompt is not None:
                generation_params['max_code_executions'] = data_point['total_code_executions']

        return await self.llm.generate_async(**generation_params)

    async def _process_single_datapoint_with_semaphore(self, data_point, all_data, fout, pbar):
        """Process a single data point with semaphore control."""
        async with self.semaphore:
            # registering current time to calculate total generation time
            data_point['generation_start_time'] = time.time()

            # Generate output for this single data point
            output = await self.process_single_datapoint(data_point, all_data)

            # Thread-safe output writing
            async with self.output_lock:
                self.dump_outputs([output], [data_point], fout)
                pbar.update(1)

    async def async_loop(self, data):
        """Async loop to generate generations using asyncio."""

        # Initialize output lock for thread-safe writing
        if self.output_lock is None:
            self.output_lock = asyncio.Lock()

        # We first segregate the data into prefilled and non-prefilled data points
        prefilled_data_points, prefilled_outputs = [], []
        remaining_data_points = []

        for data_point in data:
            prefill_output = self.prefill_generation(data_point)
            if prefill_output is not None:
                prefilled_outputs.append(prefill_output)
                prefilled_data_points.append(data_point)
            else:
                remaining_data_points.append(data_point)

        pbar = tqdm(total=len(remaining_data_points), desc="Remaining generations")

        with open(self.cfg.output_file + "-async", "at", encoding="utf-8", buffering=1) as fout:
            # Dump prefilled data first
            if len(prefilled_data_points) > 0:
                async with self.output_lock:
                    self.dump_outputs(prefilled_outputs, prefilled_data_points, fout)

            # Create tasks for all remaining data points
            tasks = []
            for data_point in remaining_data_points:
                task = asyncio.create_task(self._process_single_datapoint_with_semaphore(data_point, data, fout, pbar))
                tasks.append(task)

            # Wait for all tasks to complete
            if tasks:
                await asyncio.gather(*tasks)

            pbar.close()

        self.restore_async_order()

    def restore_async_order(self):
        # After we are done, need to restore the order and resave without position ids
        with open(self.cfg.output_file + '-async', "rt", encoding="utf-8") as fin:
            generations = [json.loads(line) for line in fin]

        ordered_generations = [None] * len(generations)
        for gen_dict in generations:
            async_pos = gen_dict.pop(self.cfg.async_position_key)
            ordered_generations[async_pos] = gen_dict

        with open(self.cfg.output_file, "wt", encoding="utf-8") as fout:
            for gen_dict in ordered_generations:
                fout.write(json.dumps(gen_dict) + "\n")

        Path(self.cfg.output_file + '-async').unlink()

    def generate(self):
        Path(self.cfg.output_file).absolute().parent.mkdir(parents=True, exist_ok=True)

        data = self.load_data()

        data = self.skip_completed_samples(data)

        if len(data) == 0:
            LOG.info("No data to process, exiting.")
            return

        data = self.preprocess_data(data)

        self.log_example_prompt(data)

        if self.cfg.dry_run:
            LOG.info("Exiting without running generation as dry_run flag is set.")
            return

        if not self.cfg.skip_filled:
            for output_path in [Path(self.cfg.output_file), Path(self.cfg.output_file + "-async")]:
                if output_path.exists():
                    output_path.unlink()

        asyncio.run(self.async_loop(data))

        self.postprocess()


GENERATION_TASK_CLASS = GenerationTask


# Update the hydra main to use the class method
@hydra.main(version_base=None, config_name='base_generation_config')
def generate(cfg: GenerateSolutionsConfig):
    cfg = GenerateSolutionsConfig(_init_nested=True, **cfg)
    LOG.info("Config used: %s", cfg)

    task = GenerationTask(cfg)
    task.generate()


HELP_MESSAGE = get_help_message(
    GenerateSolutionsConfig,
    server_params=server_params(),
    sandbox_params=sandbox_params(),
)


if __name__ == "__main__":
    if '--help' in sys.argv or '-h' in sys.argv:
        print(HELP_MESSAGE)
    else:
        setup_logging()
        generate()<|MERGE_RESOLUTION|>--- conflicted
+++ resolved
@@ -166,11 +166,6 @@
 
         if self.prompt_format == "openai":
             assert self.prompt_config is None, "prompt_config is not supported for prompt_format == 'openai'"
-<<<<<<< HEAD
-            assert self.system_message is None, "system_message is not supported for prompt_format == 'openai'"
-=======
-            assert self.prompt_template is None, "prompt_template is not supported for prompt_format == 'openai'"
->>>>>>> a38898dc
         else:
             assert self.prompt_config is not None, "prompt_config is required when prompt_format == 'ns'"
         for param, default_value in self._get_disallowed_params():
@@ -253,7 +248,8 @@
             llm = get_code_execution_model(**self.cfg.server, sandbox=sandbox)
         elif self.cfg.online_genselect:
             # Use the same prompt template for genselect as the one used for generation
-            self.cfg.online_genselect_config.prompt_template = self.cfg.prompt_template
+            self.cfg.online_genselect_config.use_completions_api = self.cfg.use_completions_api
+            self.cfg.online_genselect_config.tokenizer = self.cfg.tokenizer
             self.cfg.online_genselect_config.thinking_begin = self.cfg.thinking_begin
             self.cfg.online_genselect_config.thinking_end = self.cfg.thinking_end
             llm = get_online_genselect_model(
@@ -287,26 +283,7 @@
     def log_example_prompt(self, data):
         data_point = deepcopy(data[0])
 
-<<<<<<< HEAD
         LOG.info("Example prompt:\nData dictionary: %s\nPrompt: %s", data_point, self.fill_prompt(data_point, data))
-=======
-        if self.cfg.prompt_format == "openai":
-            # print the prompt in openai format
-            LOG.info("Example prompt in OpenAI format: %s", self.fill_prompt(data_point, data))
-            return
-
-        if self.cfg.multi_turn_key is None:
-            LOG.info(
-                "Example prompt:\nData dictionary: %s\nPrompt: %s", data_point, self.fill_prompt(data_point, data)
-            )
-        else:
-            data_point[self.cfg.multi_turn_key] = data_point[self.cfg.multi_turn_key][:1]
-            LOG.info(
-                "Example prompt (first turn only):\nData dictionary: %s\nPrompt: %s",
-                data_point,
-                self.fill_prompt(data_point, data),
-            )
->>>>>>> a38898dc
 
     def load_data(self):
         data = []
