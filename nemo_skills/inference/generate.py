--- conflicted
+++ resolved
@@ -158,7 +158,6 @@
             raise ValueError("Prompt template is not supported for OpenAI server")
 
     def _post_init_validate_params(self):
-<<<<<<< HEAD
         """Validate that certain parameters are restricted to certain values""" 
         for (param, default_value) in self._get_disallowed_params():
             if getattr(self, param) != default_value:
@@ -167,10 +166,6 @@
     def _get_disallowed_params(self):
         """Returns a list of parameters with their default values to check that they are not changed from the defaults"""
         return []
-=======
-        """Validate that certain parameters are restricted to certain values"""
-        pass
->>>>>>> 6bfd6302
 
 
 cs = hydra.core.config_store.ConfigStore.instance()
