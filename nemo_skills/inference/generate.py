# Copyright (c) 2024, NVIDIA CORPORATION.  All rights reserved.
#
# Licensed under the Apache License, Version 2.0 (the "License");
# you may not use this file except in compliance with the License.
# You may obtain a copy of the License at
#
#     http://www.apache.org/licenses/LICENSE-2.0
#
# Unless required by applicable law or agreed to in writing, software
# distributed under the License is distributed on an "AS IS" BASIS,
# WITHOUT WARRANTIES OR CONDITIONS OF ANY KIND, either express or implied.
# See the License for the specific language governing permissions and
# limitations under the License.

import importlib
import json
import logging
import sys
import time
from collections import deque
from copy import deepcopy
from dataclasses import asdict, field
from pathlib import Path

import hydra
from omegaconf import OmegaConf, open_dict
from tqdm import tqdm

from nemo_skills.code_execution.sandbox import get_sandbox, sandbox_params
from nemo_skills.inference.server.code_execution_model import get_code_execution_model, get_model, server_params
from nemo_skills.prompt.utils import get_prompt
from nemo_skills.utils import chunk_data, get_fields_docstring, get_help_message, nested_dataclass, setup_logging

LOG = logging.getLogger(__file__)


@nested_dataclass(kw_only=True)
class InferenceConfig:
    temperature: float = 0.0  # Temperature of 0 means greedy decoding
    top_k: int = 0
    top_p: float = 0.95
    random_seed: int = 0
    tokens_to_generate: int = 2048
    repetition_penalty: float = 1.0


@nested_dataclass(kw_only=True)
class GenerateSolutionsConfig:
    """LLM generation parameters."""

    output_file: str  # Where to save the generations
    # Inference server configuration {server_params}
    server: dict = field(default_factory=dict)
    # Sandbox configuration {sandbox_params}
    sandbox: dict = field(default_factory=dict)
    # Prompt configuration - path to yaml files
    prompt_template: str | None = None  # not required for OpenAI server
    prompt_config: str | None = None  # we will fetch it from dataset dir if not provided
    prefix_generation_to_response: bool = False  # whether to include "generation" as prefix to the response

    examples_type: str | None = None  # to be able to customize few-shot examples
    inference: InferenceConfig = field(default_factory=InferenceConfig)  # LLM call parameters

    # Can specify one of the existing datasets.
    dataset: str | None = None
    split: str | None = None  # Generally one of train/test, but can be anything since it's used as part of a file name
    input_file: str | None = None  # Can directly specify an input file, if using a custom dataset

    batch_size: int = 128
    max_samples: int = -1  # If > 0, will stop after generating this many samples. Useful for debugging
    skip_filled: bool = False  # If True, will skip the generations that are already in the output file

    max_concurrent_requests: int = 1024  # Maximum number of concurrent requests to the server for the async loop
    # chunk the dataset into equal sized parts and index into them
    num_chunks: int | None = None  # if specified, will split the data into chunks and only generate for one chunk
    chunk_id: int | None = None  # if specified, will index the specified chunk only

    generation_key: str = "generation"
    # if specified, we will have a loop over that key in the data file and
    # treat each element as a new turn of conversation
    # E.g. if multi_turn_key="turns" and a line in your data file has
    # turns: ['Hey how are you?', 'And where do you live?']
    # the generations will also be a list with the first entry corresponding to prompt
    # with the first question, second entry to both first question, first answer and second question
    # and so on
    multi_turn_key: str | None = None

    # set to False if you want to use synchronous loop instead of async. Async loop means we will send all
    # data to engine at the same time (batch size is ignored) and then write the output as soon as it's ready
    # to `output_file`-async (and put it back in order after all generations are done)
    use_async_loop: bool = True
    async_position_key: str = "_async_position"  # key to use for preserving position in async loop in data dict

    # can add this flag to just print the first prompt instead of running generation
    # useful to double check that your data can be loaded and prompt has what you expect
    dry_run: bool = False

    # set to True if code execution needs to be supported
    code_execution: bool = False

    # extra stop phrases for llms
    extra_stop_phrases: list[str] = field(default_factory=list)

    def __post_init__(self):
        if self.input_file is not None:
            if self.dataset is not None or self.split is not None:
                raise ValueError("Either `input_file` or `dataset` and `split` should be provided, but not both")
        else:
            if self.dataset is None or self.split is None:
                raise ValueError("Either `input_file` or `dataset` and `split` should be provided")
            self.input_file = Path(__file__).parents[1] / "dataset" / self.dataset / f"{self.split}.jsonl"

        if self.dataset is None and self.prompt_config is None:
            raise ValueError("If `dataset` is not provided, `prompt_config` is required")

        if self.server["server_type"] == "trtllm" and self.prompt_template is None:
            # TODO: fix that
            raise ValueError("Prompt template is required for trtllm servers")

        if self.server["server_type"] == "nemo" and self.prompt_template is None:
            LOG.warning(
                "NeMo implementation of openai chat completions api doesn't support batching and thus is very slow. "
                "Until this is fixed, we highly recommend that you provide prompt template explicitly."
            )

        if self.server["server_type"] == "openai" and self.prompt_template is not None:
            raise ValueError("Prompt template is not supported for OpenAI server")


cs = hydra.core.config_store.ConfigStore.instance()
cs.store(name="base_generation_config", node=GenerateSolutionsConfig)


def combine_stop_phrases(prompt_phrases, extra_phrases):
    if prompt_phrases is None and extra_phrases is None:
        return None
    if prompt_phrases is None:
        return extra_phrases
    if extra_phrases is None:
        return prompt_phrases
    return prompt_phrases + extra_phrases


def sync_loop(cfg, data, llm, prompt, extra_stop_phrases, extra_generate_params):
    """Synchronous version that only dumps data when full batch is finished."""
    starting_idx = 0
    if cfg.skip_filled:
        try:
            with open(cfg.output_file, "rt", encoding="utf-8") as fin:
                starting_idx = len(fin.readlines())
        except FileNotFoundError:
            LOG.warning(f"File `{cfg.output_file}` not found, starting from scratch")

    # additionally, skipping whatever is pre-filled
    data = data[starting_idx:]

    # need to account for anything that's prefilled
    if 0 <= cfg.max_samples <= starting_idx:
        cfg.max_samples = 0

    if starting_idx < cfg.max_samples:
        cfg.max_samples -= starting_idx

    if cfg.max_samples < 0 or cfg.max_samples > len(data):
        cfg.max_samples = len(data)

    if len(data) == 0:  # we might not have any examples if skip_filled=True
        return

    data = data[: cfg.max_samples]

    # setting buffering=1 to force to dump the output after every line, so that we can see intermediate generations
    with open(cfg.output_file, "at" if cfg.skip_filled else "wt", encoding="utf-8", buffering=1) as fout:
        data_points = []
        for idx, data_point in tqdm(enumerate(data), initial=starting_idx, total=len(data) + starting_idx):
            data_points.append(data_point)

            if len(data_points) == cfg.batch_size or idx == len(data) - 1:
                if cfg.multi_turn_key is None:
                    outputs = llm.generate(
                        prompts=[
                            prompt.fill(dp, prefix_generation_to_response=cfg.prefix_generation_to_response)
                            for dp in data_points
                        ],
                        stop_phrases=combine_stop_phrases(prompt.stop_phrases, extra_stop_phrases),
                        **asdict(cfg.inference),
                        **extra_generate_params,
                    )

                else:
                    # TODO: this will not be efficient if different elements have different number of turns
                    # (effective batch size gets smaller). Need to rewrite it to ensure batch size is filled
                    # no matter the turns. Also even the below implementation can probably be simplified
                    turn_data_points = deepcopy(data_points)
                    dp_indices = list(range(len(turn_data_points)))
                    cur_turn = 1
                    outputs = [{"generation": []} for _ in range(len(data_points))]
                    while dp_indices:
                        # updating the turns to only have data up-to the current turn
                        # and adding any generated assistant messages
                        for dp_index in dp_indices:
                            turn_data_points[dp_index][cfg.multi_turn_key] = data_points[dp_index][cfg.multi_turn_key][
                                :cur_turn
                            ]
                            for turn_idx in range(cur_turn - 1):
                                turn_data_points[dp_index][cfg.multi_turn_key][turn_idx]['assistant'] = outputs[
                                    dp_index
                                ]["generation"][turn_idx]
                        # getting a new set of generations
                        turn_outputs = llm.generate(
                            prompts=[
                                prompt.fill(
                                    turn_data_points[dp_index],
                                    multi_turn_key=cfg.multi_turn_key,
<<<<<<< HEAD
                                    prefix_generation_to_response=cfg.prefix_generation_to_response,
=======
                                    include_generation=cfg.include_generation,
>>>>>>> 315f22de
                                )
                                for dp_index in dp_indices
                            ],
                            stop_phrases=combine_stop_phrases(prompt.stop_phrases, extra_stop_phrases),
                            **asdict(cfg.inference),
                            **extra_generate_params,
                        )
                        # adding assistant answers to the generations
                        for pos_index, dp_index in enumerate(dp_indices):
                            outputs[dp_index]["generation"].append(turn_outputs[pos_index]["generation"])

                        # removing any indices that got through all turns
                        dp_indices = []
                        for dp_index, (output, dp) in enumerate(zip(outputs, data_points)):
                            if len(output["generation"]) < len(dp[cfg.multi_turn_key]):
                                dp_indices.append(dp_index)
                        cur_turn += 1

                for output, original_data_point in zip(outputs, data_points):
                    # to make it easier to follow up with evaluation and limit accidental errors, we are adding
                    # all of the ground-truth data to the output file alongside the generated solutions
                    output[cfg.generation_key] = output.pop("generation")
                    for key in output:
                        original_data_point.pop(key, None)
                    output.update(original_data_point)
                    fout.write(json.dumps(output) + "\n")
                data_points = []


def async_loop(cfg, data, llm, prompt, extra_stop_phrases, extra_generate_params):
    """Asynchronous version that sends all the data to server and then dumps outputs as soon as they are finished."""
    if cfg.max_samples > 0:
        data = data[: cfg.max_samples]
    original_positions = [idx for idx in range(len(data))]
    if cfg.skip_filled:
        try:
            filled_positions = set()
            with open(cfg.output_file + '-async', "rt", encoding="utf-8") as fin:
                for line in fin:
                    filled_positions.add(int(json.loads(line)[cfg.async_position_key]))
            data = [dp for idx, dp in enumerate(data) if idx not in filled_positions]
            original_positions = [idx for idx in original_positions if idx not in filled_positions]
        except FileNotFoundError:
            LOG.warning(f"File `{cfg.output_file}-async` not found, starting from scratch")

    # if output_file (not async) exists, means we are fully done or need to remove it and regenerate
    if Path(cfg.output_file).exists():
        if not cfg.skip_filled:
            Path(cfg.output_file).unlink()
        else:
            return

    if len(data) == 0:  # we might not have any examples if skip_filled=True
        return

    LOG.warning(
        f"Async loop is maintaining {cfg.max_concurrent_requests} concurrent requests throughout execution -- batch_size parameter is ignored!."
    )
    LOG.warning("Users can set '++max_concurrent_requests' to control the number of concurrent requests.")

    request_queue = deque(range(len(data)))  # Queue of unsubmitted task indices
    in_progress = {}  # Track ongoing requests {index: generation_id}

    with open(cfg.output_file + "-async", "at" if cfg.skip_filled else "wt", encoding="utf-8", buffering=1) as fout:
        pbar = tqdm(total=len(data), desc="Processing requests")

        while in_progress or request_queue:  # Continue until all tasks are complete
            # Dynamic sending requests to maintain cfg.max_concurrent_requests running requests
            num_to_submit = min(cfg.max_concurrent_requests - len(in_progress), len(request_queue))
            batch_indices = [request_queue.popleft() for _ in range(num_to_submit)]
            batch_prompts = [
<<<<<<< HEAD
                prompt.fill(data[idx], prefix_generation_to_response=cfg.prefix_generation_to_response)
                for idx in batch_indices
=======
                prompt.fill(data[idx], include_generation=cfg.include_generation) for idx in batch_indices
>>>>>>> 315f22de
            ]

            if len(batch_prompts) > 0:
                generation_ids = llm.generate_async(
                    prompts=batch_prompts,
                    stop_phrases=combine_stop_phrases(prompt.stop_phrases, extra_stop_phrases),
                    **asdict(cfg.inference),
                    **extra_generate_params,
                )

            # Map the generated ids to the original positions
            for gen_ids_idx, original_pos in enumerate(batch_indices):
                in_progress[original_pos] = generation_ids[gen_ids_idx]

            # Create a snapshot of in_progress to avoid modifying the dictionary while iterating over it
            snapshot_in_progress = in_progress.copy()
            generations = llm.get_generations(list(snapshot_in_progress.values()))

            for (idx, gen_id), gen_dict in zip(snapshot_in_progress.items(), generations):
                if gen_dict['generation'] is not None:
                    # remove the completed task from in_progress
                    del in_progress[idx]

                    # Prepare the result for writing
                    gen_dict[cfg.generation_key] = gen_dict.pop("generation")
                    for key in gen_dict:
                        data[idx].pop(key, None)
                    gen_dict.update(data[idx])

                    # Insert the async position to preserve the original order
                    gen_dict[cfg.async_position_key] = original_positions[idx]

                    # Write the result immediately to minimize memory usage
                    fout.write(json.dumps(gen_dict) + "\n")

                    # Update progress bar
                    pbar.update(1)

            # Prevent excessive API overload
            time.sleep(1)

        pbar.close()

    # After we are done, need to restore the order and resave without position ids
    with open(cfg.output_file + '-async', "rt", encoding="utf-8") as fin:
        generations = [json.loads(line) for line in fin]

    ordered_generations = [None] * len(generations)
    for gen_dict in generations:
        async_pos = gen_dict.pop(cfg.async_position_key)
        ordered_generations[async_pos] = gen_dict

    with open(cfg.output_file, "wt", encoding="utf-8") as fout:
        for gen_dict in ordered_generations:
            fout.write(json.dumps(gen_dict) + "\n")

    Path(cfg.output_file + '-async').unlink()


@hydra.main(version_base=None, config_name='base_generation_config')
def generate(cfg: GenerateSolutionsConfig):
    cfg = GenerateSolutionsConfig(_init_nested=True, **cfg)

    LOG.info("Config used: %s", cfg)

    if cfg.prompt_template is None and cfg.server["server_type"] != "openai":
        # TODO: handle this explicitly in model.py clients
        # switching to OpenAI client always if prompt template is not provided
        with open_dict(cfg.server):
            cfg.server["server_type"] = "openai"
            cfg.server["model"] = "model"
        if cfg.code_execution:
            raise ValueError("Code execution is not supported for OpenAI server")

    if cfg.code_execution:
        sandbox = get_sandbox(**cfg.sandbox) if cfg.sandbox is not None else None
        llm = get_code_execution_model(**cfg.server, sandbox=sandbox)
    else:
        llm = get_model(**cfg.server)

    # making sure output dir exists
    Path(cfg.output_file).absolute().parent.mkdir(parents=True, exist_ok=True)

    # we currently assume the dataset is small enough to be loaded into memory
    data = []
    with open(cfg.input_file, "rt", encoding="utf-8") as fin:
        for line in fin:
            data.append(json.loads(line))

    # chunk the dataset if required
    if cfg.num_chunks is not None and cfg.chunk_id is not None:
        data, cfg.output_file = chunk_data(data, cfg.output_file, cfg.chunk_id, cfg.num_chunks)
        LOG.info(
            f"Chunking the data into {cfg.num_chunks} chunks and processing chunk {cfg.chunk_id}.\n"
            f"Number of samples in the chunk: {len(data)}"
        )

    if cfg.prompt_config is None:
        # fetching from the default for corresponding dataset
        dataset_module = importlib.import_module(f"nemo_skills.dataset.{cfg.dataset}")
        cfg.prompt_config = dataset_module.PROMPT_CONFIG

    prompt = get_prompt(cfg.prompt_config, cfg.prompt_template, examples_type=cfg.examples_type)
    LOG.info("Prompt used: %s", prompt)

    if cfg.multi_turn_key is None:
        LOG.info("Example prompt:\nData dictionary: %s\nPrompt: %s", data[0], prompt.fill(data[0]))
    else:
        first_sample = deepcopy(data[0])
        first_sample[cfg.multi_turn_key] = first_sample[cfg.multi_turn_key][:1]
        LOG.info(
            "Example prompt (first turn only):\nData dictionary: %s\nPrompt: %s",
            first_sample,
            prompt.fill(
                first_sample,
                multi_turn_key=cfg.multi_turn_key,
                prefix_generation_to_response=cfg.prefix_generation_to_response,
            ),
        )

    if cfg.dry_run:
        return

    # if using code execution, we need some extra parameters for generate call
    if cfg.code_execution:
        extra_generate_params = prompt.get_code_execution_args()
    else:
        extra_generate_params = {}

    extra_stop_phrases = OmegaConf.to_container(cfg.extra_stop_phrases, resolve=True)

    # for nemo or multi-turn generation, we don't support async yet
    if cfg.use_async_loop is False or cfg.server["server_type"] == "nemo" or cfg.multi_turn_key is not None:
        sync_loop(cfg, data, llm, prompt, extra_stop_phrases, extra_generate_params)
    else:
        async_loop(cfg, data, llm, prompt, extra_stop_phrases, extra_generate_params)


HELP_MESSAGE = get_help_message(
    GenerateSolutionsConfig,
    server_params=server_params(),
    sandbox_params=sandbox_params(),
)


if __name__ == "__main__":
    if '--help' in sys.argv or '-h' in sys.argv:
        print(HELP_MESSAGE)
    else:
        setup_logging()
        generate()<|MERGE_RESOLUTION|>--- conflicted
+++ resolved
@@ -212,11 +212,7 @@
                                 prompt.fill(
                                     turn_data_points[dp_index],
                                     multi_turn_key=cfg.multi_turn_key,
-<<<<<<< HEAD
                                     prefix_generation_to_response=cfg.prefix_generation_to_response,
-=======
-                                    include_generation=cfg.include_generation,
->>>>>>> 315f22de
                                 )
                                 for dp_index in dp_indices
                             ],
@@ -288,12 +284,8 @@
             num_to_submit = min(cfg.max_concurrent_requests - len(in_progress), len(request_queue))
             batch_indices = [request_queue.popleft() for _ in range(num_to_submit)]
             batch_prompts = [
-<<<<<<< HEAD
                 prompt.fill(data[idx], prefix_generation_to_response=cfg.prefix_generation_to_response)
                 for idx in batch_indices
-=======
-                prompt.fill(data[idx], include_generation=cfg.include_generation) for idx in batch_indices
->>>>>>> 315f22de
             ]
 
             if len(batch_prompts) > 0:
