--- conflicted
+++ resolved
@@ -22,7 +22,7 @@
 from copy import deepcopy
 from dataclasses import asdict, field, is_dataclass
 from pathlib import Path
-from typing import Any, Optional
+from typing import Any
 
 import hydra
 from omegaconf import ListConfig
@@ -266,27 +266,19 @@
         # output_lock will be initialized when async_loop is called
         self.output_lock = None
 
-<<<<<<< HEAD
     def setup_llm(self, tokenizer: str):
+        self.sandbox = get_sandbox(**self.cfg.sandbox) if self.cfg.sandbox is not None else None
+
         if self.cfg.code_execution:
-            sandbox = get_sandbox(**self.cfg.sandbox) if self.cfg.sandbox is not None else None
-            llm = get_code_execution_model(**self.cfg.server, tokenizer=tokenizer, sandbox=sandbox)
-        elif self.cfg.online_genselect:
-=======
-    def setup_llm(self):
-        self.sandbox = get_sandbox(**self.cfg.sandbox) if self.cfg.sandbox is not None else None
-
-        if self.cfg.code_execution:
-            llm = get_code_execution_model(**self.cfg.server, sandbox=self.sandbox)
+            llm = get_code_execution_model(**self.cfg.server, tokenizer=tokenizer, sandbox=self.sandbox)
         elif self.cfg.tool_config:
             llm = get_tool_calling_model(
-                **self.cfg.server, tool_config=self.cfg.tool_config, additional_config={"sandbox": self.cfg.sandbox}
+                **self.cfg.server, tool_config=self.cfg.tool_config, tokenizer=tokenizer, additional_config={"sandbox": self.cfg.sandbox}
             )
         else:
-            llm = get_model(**self.cfg.server)
+            llm = get_model(**self.cfg.server, tokenizer=tokenizer)
 
         if self.cfg.online_genselect:
->>>>>>> db1a0149
             # Use the same prompt parameters for genselect as the one used for generation
             self.cfg.online_genselect_config.use_completions_api = self.cfg.use_completions_api
             self.cfg.online_genselect_config.tokenizer = self.cfg.tokenizer
@@ -294,21 +286,12 @@
             self.cfg.online_genselect_config.thinking_begin = self.cfg.thinking_begin
             self.cfg.online_genselect_config.thinking_end = self.cfg.thinking_end
             llm = get_online_genselect_model(
-<<<<<<< HEAD
-                **self.cfg.server,
-                tokenizer=tokenizer,
+                **{**self.cfg.server, "model": llm, "tokenizer": tokenizer},
                 online_genselect_config=self.cfg.online_genselect_config,
             )
-        else:
-            # Extract context retry config from server dict
-            llm = get_model(**self.cfg.server, tokenizer=tokenizer)
-=======
-                **{**self.cfg.server, "model": llm},
-                online_genselect_config=self.cfg.online_genselect_config,
-            )
->>>>>>> db1a0149
 
         return llm
+
 
     def setup_prompt(self):
         if self.cfg.prompt_format == "openai":
@@ -329,6 +312,33 @@
             prompt.config.system = self.cfg.system_message
         LOG.info("Prompt used: %s", prompt)
         return prompt, tokenizer
+
+    
+    def setup_llm(self, tokenizer: str):
+        self.sandbox = get_sandbox(**self.cfg.sandbox) if self.cfg.sandbox is not None else None
+
+        if self.cfg.code_execution:
+            llm = get_code_execution_model(**self.cfg.server, tokenizer=tokenizer, sandbox=self.sandbox)
+        elif self.cfg.tool_config:
+            llm = get_tool_calling_model(
+                **self.cfg.server, tool_config=self.cfg.tool_config, tokenizer=tokenizer, additional_config={"sandbox": self.cfg.sandbox}
+            )
+        else:
+            llm = get_model(**self.cfg.server, tokenizer=tokenizer)
+
+        if self.cfg.online_genselect:
+            # Use the same prompt parameters for genselect as the one used for generation
+            self.cfg.online_genselect_config.use_completions_api = self.cfg.use_completions_api
+            self.cfg.online_genselect_config.tokenizer = self.cfg.tokenizer
+            self.cfg.online_genselect_config.chat_template_kwargs = self.cfg.chat_template_kwargs
+            self.cfg.online_genselect_config.thinking_begin = self.cfg.thinking_begin
+            self.cfg.online_genselect_config.thinking_end = self.cfg.thinking_end
+            llm = get_online_genselect_model(
+                **{**self.cfg.server, "model": llm, "tokenizer": tokenizer},
+                online_genselect_config=self.cfg.online_genselect_config,
+            )
+
+        return llm
 
     def log_example_prompt(self, data):
         data_point = deepcopy(data[0])
