--- conflicted
+++ resolved
@@ -82,27 +82,12 @@
         else:
             raise ValueError("`input_file` and `input_dir` cannot be provided at the same time")
 
-<<<<<<< HEAD
     def _get_disallowed_params(self):
         """Returns a list of parameters with their default values to check that they are not changed from the defaults"""
         return [
             ("use_async_loop", False),
             ("code_execution", False),
         ]
-=======
-        # Validate the server parameters - inherited from the generate config
-        self._post_init_validate_server()
-
-        # Validate that certain parameters should only have certain values
-        self._post_init_validate_params()
-
-    def _post_init_validate_params(self):
-        """Validate that certain parameters are restricted to certain values"""
-        if self.use_async_loop:
-            raise ValueError("Async generation is not supported for reward model")
-        if self.code_execution:
-            raise ValueError("Code execution is not supported for reward model")
->>>>>>> 6bfd6302
 
 
 cs = hydra.core.config_store.ConfigStore.instance()
