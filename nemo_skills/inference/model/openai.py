# Copyright (c) 2025, NVIDIA CORPORATION.  All rights reserved.
#
# Licensed under the Apache License, Version 2.0 (the "License");
# you may not use this file except in compliance with the License.
# You may obtain a copy of the License at
#
#     http://www.apache.org/licenses/LICENSE-2.0
#
# Unless required by applicable law or agreed to in writing, software
# distributed under the License is distributed on an "AS IS" BASIS,
# WITHOUT WARRANTIES OR CONDITIONS OF ANY KIND, either express or implied.
# See the License for the specific language governing permissions and
# limitations under the License.

import os
import re
import copy
import logging
from .base import BaseModel


class OpenAIModel(BaseModel):
    def __init__(
        self,
        host: str = '127.0.0.1',
        port: str = '5000',
        model: str | None = None,
        base_url: str | None = None,
        api_key: str | None = None,
        max_retries: int = 3,
        **kwargs,
    ):
        model = model or os.getenv("NEMO_SKILLS_OPENAI_MODEL")
        self.model = model
        if model is None:
            raise ValueError("model argument is required for OpenAI model.")

        if base_url is None:
            base_url = os.getenv("NEMO_SKILLS_OPENAI_BASE_URL", f"http://{host}:{port}/v1")

<<<<<<< HEAD
        if api_key and "OPENAI_API_KEY" in os.environ:
            api_key = os.getenv("OPENAI_API_KEY")

        # Remove the /chat/completions part if needed
        base_url = re.sub(r"/chat/completions$", "", base_url)
=======
        if api_key is None:
            if 'api.nvidia.com' in base_url:
                api_key = os.getenv("NVIDIA_API_KEY")
                if not api_key:
                    raise ValueError("NVIDIA_API_KEY is required for NVIDIA models and could not be found.")
            elif 'api.openai.com' in base_url:
                api_key = os.getenv("OPENAI_API_KEY")
                if not api_key:
                    raise ValueError("OPENAI_API_KEY is required for OpenAI models and could not be found.")
            else:
                api_key = "EMPTY"
                logging.warning("No API key provided, using a dummy string as API key.")
>>>>>>> d20fbb2c

        super().__init__(
            model=model,
            api_key=api_key,
            base_url=base_url,
            max_retries=max_retries,
            **kwargs,
        )

    def _is_reasoning_model(self, model_name: str) -> bool:
        return re.match(r"^o\d", model_name)

    def _build_completion_request_params(self, **kwargs) -> dict:
        kwargs = copy.deepcopy(kwargs)
        assert kwargs.pop('tools', None) is None, "tools are not supported by completion requests."
        assert kwargs.pop('reasoning_effort', None) is None, "reasoning_effort is not supported by completion requests."
        assert kwargs.pop('top_k', -1) == -1, "`top_k` is not supported by OpenAI API, please set it to -1."
        assert kwargs.pop('min_p', 0.0) == 0.0, "`min_p` is not supported by OpenAI API, please set it to 0.0."
        assert kwargs.pop('repetition_penalty', 1.0) == 1.0, "`repetition_penalty` is not supported by OpenAI API, please set it to 1.0."
        if 'tokens_to_generate' in kwargs:
            tokens_to_generate = kwargs.pop('tokens_to_generate')
            kwargs['max_tokens'] = tokens_to_generate
        if 'random_seed' in kwargs:
            kwargs['seed'] = kwargs.pop('random_seed')
        if 'stop_phrases' in kwargs:
            kwargs['stop'] = kwargs.pop('stop_phrases')
        return dict(kwargs)

    def _build_chat_request_params(
        self,
        messages: list[dict],
        tokens_to_generate: int,
        temperature: float,
        top_p: float,
        top_k: int,
        min_p: float,
        repetition_penalty: float,
        random_seed: int,
        stop_phrases: list[str],
        timeout: int | None,
        top_logprobs: int | None,
        stream: bool,
        reasoning_effort: str | None,
        extra_body: dict = None,
        tools: list[dict] | None = None,
    ) -> dict:
        # Validations
        if top_k != -1:
            raise ValueError("`top_k` is not supported by OpenAI API, please set it to -1.")
        if min_p > 0:
            raise ValueError("`min_p` is not supported by OpenAI API, please set it to 0.0.")
        if stream and top_logprobs is not None:
            raise ValueError("`top_logprobs` is not supported with stream=True.")

        params = {
            "messages": messages,
            "seed": random_seed,
            "stop": stop_phrases or None,
            "timeout": timeout,
            "stream": stream,
            "tools": tools,
        }

        if self._is_reasoning_model(self.model):
            # Reasoning model specific validations and parameters
            if temperature != 0.0:
                raise ValueError(
                    "`temperature` is not supported by reasoning models, please set it to default value `0.0`."
                )
            if top_p != 0.95:
                raise ValueError(
                    "`top_p` is not supported by reasoning models, please set it to default value `0.95`."
                )
            if repetition_penalty != 1.0:
                raise ValueError(
                    "`repetition_penalty` is not supported by reasoning models, please set it to default value `1.0`."
                )
            if top_logprobs is not None:
                raise ValueError("`top_logprobs` is not supported by reasoning models, please set it to `None`.")

            params["max_completion_tokens"] = tokens_to_generate
            params["messages"] = [
                {**msg, "role": "developer"} if msg.get("role") == "system" else msg for msg in messages
            ]
            if reasoning_effort:
                params["reasoning_effort"] = reasoning_effort
        else:
            # Standard model parameters
            if reasoning_effort is not None:
                raise ValueError("`reasoning_effort` is only supported by reasoning models.")
            params["presence_penalty"] = repetition_penalty
            params["logprobs"] = top_logprobs is not None
            params["top_logprobs"] = top_logprobs
            params["max_tokens"] = tokens_to_generate
            params["temperature"] = temperature
            params["top_p"] = top_p

        return params<|MERGE_RESOLUTION|>--- conflicted
+++ resolved
@@ -38,26 +38,11 @@
         if base_url is None:
             base_url = os.getenv("NEMO_SKILLS_OPENAI_BASE_URL", f"http://{host}:{port}/v1")
 
-<<<<<<< HEAD
         if api_key and "OPENAI_API_KEY" in os.environ:
             api_key = os.getenv("OPENAI_API_KEY")
 
         # Remove the /chat/completions part if needed
         base_url = re.sub(r"/chat/completions$", "", base_url)
-=======
-        if api_key is None:
-            if 'api.nvidia.com' in base_url:
-                api_key = os.getenv("NVIDIA_API_KEY")
-                if not api_key:
-                    raise ValueError("NVIDIA_API_KEY is required for NVIDIA models and could not be found.")
-            elif 'api.openai.com' in base_url:
-                api_key = os.getenv("OPENAI_API_KEY")
-                if not api_key:
-                    raise ValueError("OPENAI_API_KEY is required for OpenAI models and could not be found.")
-            else:
-                api_key = "EMPTY"
-                logging.warning("No API key provided, using a dummy string as API key.")
->>>>>>> d20fbb2c
 
         super().__init__(
             model=model,
