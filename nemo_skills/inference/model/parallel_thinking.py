--- conflicted
+++ resolved
@@ -84,14 +84,7 @@
         self.orig_prompt_filler = orig_prompt_filler
         self.cfg = cfg
 
-<<<<<<< HEAD
-        if self.cfg.endpoint_type == EndpointType.text:
-            tokenizer = self.cfg.tokenizer or self.model.model_name_or_path
-        else:
-            tokenizer = None
-=======
         self.tokenizer = tokenizer
->>>>>>> 2066a01e
 
         # Load GenSelect/GenSynthesis prompt
         if self.cfg.mode == "genselect":
