# Copyright (c) 2024, NVIDIA CORPORATION.  All rights reserved.
#
# Licensed under the Apache License, Version 2.0 (the "License");
# you may not use this file except in compliance with the License.
# You may obtain a copy of the License at
#
#     http://www.apache.org/licenses/LICENSE-2.0
#
# Unless required by applicable law or agreed to in writing, software
# distributed under the License is distributed on an "AS IS" BASIS,
# WITHOUT WARRANTIES OR CONDITIONS OF ANY KIND, either express or implied.
# See the License for the specific language governing permissions and
# limitations under the License.


import copy
import logging
import time
from dataclasses import field

from nemo_skills.code_execution import extract_code_to_execute, format_code_output
from nemo_skills.code_execution.sandbox import Sandbox
from nemo_skills.utils import get_logger_name, nested_dataclass

from .base import BaseModel

LOG = logging.getLogger(get_logger_name(__file__))


@nested_dataclass(kw_only=True)
class CodeExecutionConfig:
    max_code_output_characters: int = 1000
    code_execution_timeout: float = 10.0
    code_execution_language: str = "ipython"
    code_execution_headers: list[str] = field(default_factory=lambda: [])
    max_code_executions: int = 8
    sandbox_traceback_verbosity: str = "plain"  # could be plain, context, verbose, or minimal
    add_remaining_code_executions: bool = False


class CodeExecutionWrapper:
    def __init__(self, model: BaseModel, sandbox: Sandbox, config: CodeExecutionConfig):
        self.model = model
        self.sandbox = sandbox
        self.config = config

    async def _generate_single(
        self,
        prompt: str | list[dict],
        code_begin: str,
        code_end: str,
        code_output_begin: str,
        code_output_end: str,
        code_output_format: str,
        tokens_to_generate: int,
        temperature: float,
        top_p: float,
        top_k: int,
        min_p: float,
        repetition_penalty: float,
        random_seed: int,
        stop_phrases: list[str] | None = None,
        top_logprobs: int | None = None,
        timeout: float | int | None = 14400,  # None is 10min
        max_code_executions: int | None = None,  # if not None, will override self.config.max_code_executions
        stream: bool = False,
        extra_body: dict = None,
    ):
        # Handle OpenAI-style dictionary prompts
        is_openai_format = not isinstance(prompt, str)

        if top_logprobs is not None:  # TODO: add this
            raise NotImplementedError("top_logprobs is not supported yet.")

        if stream:
            return self._stream_single(
                prompt=prompt,
                code_begin=code_begin,
                code_end=code_end,
                code_output_begin=code_output_begin,
                code_output_end=code_output_end,
                code_output_format=code_output_format,
                tokens_to_generate=tokens_to_generate,
                temperature=temperature,
                top_p=top_p,
                top_k=top_k,
                min_p=min_p,
                repetition_penalty=repetition_penalty,
                random_seed=random_seed,
                stop_phrases=stop_phrases,
                timeout=timeout,
                max_code_executions=max_code_executions,
                extra_body=extra_body,
            )

        effective_max_code_executions = self.config.max_code_executions
        if max_code_executions is not None:
            effective_max_code_executions = max_code_executions

        # making a copy of prompts to not corrupt original data
        if is_openai_format:
            new_prompt = copy.deepcopy(prompt)
        else:
            new_prompt = copy.deepcopy(prompt)

        start_time = int(time.time())

        stop_phrases = stop_phrases or []

        request = {
            "prompt": new_prompt,
            "tokens_to_generate": tokens_to_generate,
            "temperature": temperature,
            "top_k": top_k,
            "top_p": top_p,
            "min_p": min_p,
            "random_seed": random_seed,
            "repetition_penalty": repetition_penalty,
            "stop_phrases": stop_phrases + [code_end],
            "timeout": timeout,
            "extra_body": extra_body,
        }
        session_id = None
        code_rounds_executed = 0
        total_num_generated_tokens = 0
        generation_time = 0
        code_execution_time = 0
        stopped_on_repetition = False
        # adding plus one to make sure there is always some completion after the last requested code block
<<<<<<< HEAD
        for generation_index in range(effective_max_code_executions + 1):
            generation_time_start = time.time()
            if timeout is not None:
                # updating timeout to account for the time already spent
                new_timeout = int(timeout - (time.time() - start_time))
                request["timeout"] = new_timeout
                if request["timeout"] <= 0:
                    break
=======
        try:
            for generation_index in range(effective_max_code_executions + 1):
                generation_time_start = time.time()
                if timeout is not None:
                    # updating timeout to account for the time already spent
                    new_timeout = int(timeout - (time.time() - start_time))
                    request["timeout"] = new_timeout
                    if request["timeout"] <= 0:
                        break

                output_dict = await self.model.generate_async(**request, remove_stop_phrases=False)

                output, num_generated_tokens = output_dict["generation"], output_dict.get("num_generated_tokens", 0)
                # no need to do anything with this as the code below should just exit, so that's only for logging
                stopped_on_repetition = output_dict.get("stopped_on_repetition", False)

                # openai don't show what stop word was triggered, so we assume that it was `code_end`
                # if there's an unfinished code block
                if is_openai_format and output_dict.get("finish_reason") == "stop":
                    if output.count(code_end) + 1 == output.count(code_begin):
                        output += code_end
                # Update the prompt based on format
                if is_openai_format:
                    request["prompt"].append({"role": "assistant", "content": output})
                    request["prompt"].append({"role": "user", "content": "continue"})
                else:
                    request["prompt"] += output
>>>>>>> 1d15b6f7

                # if it's the extra iteration, we don't execute the code block and just finish

<<<<<<< HEAD
            output, num_generated_tokens = output_dict["generation"], output_dict.get("num_generated_tokens", 0)
            # no need to do anything with this as the code below should just exit, so that's only for logging
            stopped_on_repetition = output_dict.get("stopped_on_repetition", False)

            # openai and trtllm don't show what stop word was triggered, so we assume that it was `code_end`
            # if there's an unfinished code block
            if current_output_segment.count(code_end) + 1 == current_output_segment.count(code_begin):
                current_output_segment += code_end

            # Update the prompt based on format
            if is_openai_format:
                request["prompt"].append({"role": "assistant", "content": output})
                request["prompt"].append({"role": "user", "content": "continue"})
            else:
                request["prompt"] += output

            # if it's the extra iteration, we don't execute the code block and just finish

            if generation_index == effective_max_code_executions:
                break
            # adjusting requested tokens to account for what has been generated already
            request["tokens_to_generate"] -= num_generated_tokens
            total_num_generated_tokens += num_generated_tokens
            generation_time += int(time.time() - generation_time_start)
            # TODO: currently we don't account for tokens in the code output that we add to the prompt
            #       in most cases the output should be small though
            if request["tokens_to_generate"] <= 0:
                break
            # .rfind(code_end, 0, -1) searches for the second-to-last occurrence of code_end and checks
            # that the last code_begin is not closed to ensure that we are inside the code block
            if output.endswith(code_end) and output.rfind(code_begin) > output.rfind(code_end, 0, -1):
                code_execution_time_start, execution_dict, session_id = await self.execute_generated_code(
                    prompt, code_begin, code_end, output, session_id
                )
                remaining_code_executions = None
                if self.config.add_remaining_code_executions:
                    remaining_code_executions = effective_max_code_executions - generation_index - 1
                # adding code output to the prompt
                code_output = format_code_output(
                    execution_dict, code_output_begin, code_output_end, code_output_format, remaining_code_executions
                )

                if is_openai_format:
                    request["prompt"][-2]["content"] += code_output
                else:
                    request["prompt"] += code_output

                code_execution_time += int(time.time() - code_execution_time_start)
                code_rounds_executed += 1
            else:  # if no code was generated, we need to finish
                break

        # removing original prompt and returning the generation
        if is_openai_format:
            generation = "\n".join(msg["content"] for msg in request["prompt"] if msg["role"] == "assistant")
        else:
            generation = request["prompt"][len(prompt) :]

        return {
            "generation": generation,
            "code_rounds_executed": code_rounds_executed,
            "num_generated_tokens": total_num_generated_tokens,
            "generation_time": generation_time,
            "code_execution_time": code_execution_time,
            "stopped_on_repetition": stopped_on_repetition,
        }
=======
                if generation_index == effective_max_code_executions:
                    break
                # adjusting requested tokens to account for what has been generated already
                request["tokens_to_generate"] -= num_generated_tokens
                total_num_generated_tokens += num_generated_tokens
                generation_time += int(time.time() - generation_time_start)
                # TODO: currently we don't account for tokens in the code output that we add to the prompt
                #       in most cases the output should be small though
                if request["tokens_to_generate"] <= 0:
                    break
                # .rfind(code_end, 0, -1) searches for the second-to-last occurrence of code_end and checks
                # that the last code_begin is not closed to ensure that we are inside the code block
                if output.endswith(code_end) and output.rfind(code_begin) > output.rfind(code_end, 0, -1):
                    code_execution_time_start, execution_dict, session_id = await self.execute_generated_code(
                        prompt, code_begin, code_end, output, session_id
                    )
                    remaining_code_executions = None
                    if self.config.add_remaining_code_executions:
                        remaining_code_executions = effective_max_code_executions - generation_index - 1
                    # adding code output to the prompt
                    code_output = format_code_output(
                        execution_dict,
                        code_output_begin,
                        code_output_end,
                        code_output_format,
                        remaining_code_executions,
                    )

                    if is_openai_format:
                        request["prompt"][-2]["content"] += code_output
                    else:
                        request["prompt"] += code_output

                    code_execution_time += int(time.time() - code_execution_time_start)
                    code_rounds_executed += 1
                else:  # if no code was generated, we need to finish
                    break

            # removing original prompt and returning the generation
            if is_openai_format:
                generation = "\n".join(msg["content"] for msg in request["prompt"] if msg["role"] == "assistant")
            else:
                generation = request["prompt"][len(prompt) :]

            return {
                "generation": generation,
                "code_rounds_executed": code_rounds_executed,
                "num_generated_tokens": total_num_generated_tokens,
                "generation_time": generation_time,
                "code_execution_time": code_execution_time,
                "stopped_on_repetition": stopped_on_repetition,
            }
        finally:
            # Clean up session if we created one and configured to do so
            if session_id is not None and self.config.code_execution_language == "ipython":
                await self.sandbox.delete_session(str(session_id))
>>>>>>> 1d15b6f7

    async def execute_generated_code(self, input_prompt, code_begin, code_end, output, session_id):
        code_execution_time_start = time.time()
        header = "\n".join(self.config.code_execution_headers)
        code_block = extract_code_to_execute(output, code_begin, code_end)
        extracted_code = f"{header}{code_block}"
        execution_dict, session_id = await self.sandbox.execute_code(
            generated_code=extracted_code,
            language=self.config.code_execution_language,
            timeout=self.config.code_execution_timeout,
            max_output_characters=self.config.max_code_output_characters,
            session_id=session_id,
            traceback_verbosity=self.config.sandbox_traceback_verbosity,
        )

        return code_execution_time_start, execution_dict, session_id

    async def generate_async(
        self,
        prompt: str | list[dict],
        code_begin: str,
        code_end: str,
        code_output_begin: str,
        code_output_end: str,
        code_output_format: str,
        tokens_to_generate: int = 512,
        temperature: float = 0.0,
        top_p: float = 0.95,
        top_k: int = -1,
        min_p: float = 0.0,
        repetition_penalty: float = 1.0,
        random_seed: int = 0,
        stop_phrases: list[str] | None = None,
        remove_stop_phrases: bool = True,
        top_logprobs: int | None = None,
        timeout: float | int | None = 14400,  # None is 10min
        max_code_executions: int | None = None,
        stream: bool = False,
        extra_body: dict = None,
    ) -> list[dict]:
        """For any generation parameter you can specify a list of values that needs to match the number of prompts.

        Not every server supports that, so make sure to override this method directly if that's not the case.
        """
        if top_logprobs is not None:  # TODO: add this
            raise NotImplementedError("top_logprobs is not supported yet.")

        kwargs = {
            "code_begin": code_begin,
            "code_end": code_end,
            "code_output_begin": code_output_begin,
            "code_output_end": code_output_end,
            "code_output_format": code_output_format,
            "tokens_to_generate": tokens_to_generate,
            "temperature": temperature,
            "top_p": top_p,
            "top_k": top_k,
            "min_p": min_p,
            "repetition_penalty": repetition_penalty,
            "random_seed": random_seed,
            "stop_phrases": stop_phrases,
            "timeout": timeout,
            "max_code_executions": max_code_executions,
            "stream": stream,
            "extra_body": extra_body,
        }

        request = {key: value for key, value in kwargs.items()}
        request["prompt"] = prompt

        output = await self._generate_single(**request)
        if not stream:
            self.model._maybe_apply_stop_phrase_removal(output, remove_stop_phrases, stop_phrases)

        return output

    async def _stream_single(
        self,
        prompt: str | list[dict],
        code_begin: str,
        code_end: str,
        code_output_begin: str,
        code_output_end: str,
        code_output_format: str,
        tokens_to_generate: int = 512,
        temperature: float = 0.0,
        top_p: float = 0.95,
        top_k: int = -1,
        min_p: float = 0.0,
        repetition_penalty: float = 1.0,
        random_seed: int = 0,
        stop_phrases: list[str] | None = None,
        timeout: float | int | None = 14400,  # None is 10min,
        max_code_executions: int | None = None,
        extra_body: dict = None,
    ):
        """
        Helper method, that implements streaming generation.
        """
        # Handle OpenAI-style dictionary prompts
        is_openai_format = not isinstance(prompt, str)

        effective_max_code_executions = self.config.max_code_executions
        if max_code_executions is not None:
            effective_max_code_executions = max_code_executions

        stop_phrases = stop_phrases or []

        request = {
            "temperature": temperature,
            "top_p": top_p,
            "top_k": top_k,
            "min_p": min_p,
            "repetition_penalty": repetition_penalty,
            "random_seed": random_seed,
            "stop_phrases": stop_phrases + [code_end],
            "timeout": timeout,
            "tokens_to_generate": tokens_to_generate,
            "stream": True,
            "extra_body": extra_body,
        }

        current_full_prompt = copy.deepcopy(prompt)
        session_id = None  # For sandbox state continuity
<<<<<<< HEAD
        for generation_index in range(effective_max_code_executions + 1):
            model_token_iterator = await self.model.generate_async(prompt=current_full_prompt, **request)

            current_output_segment = ""
            num_generated_tokens = 0
            async for chunk in model_token_iterator:
                yield chunk
                current_output_segment += chunk["generation"]
                num_generated_tokens += 1

            request["tokens_to_generate"] -= num_generated_tokens
            if request["tokens_to_generate"] <= 0:
                break
            if not current_output_segment:
                break

            # openai and trtllm don't show what stop word was triggered, so we assume that it was `code_end`
            # if there's an unfinished code block
            if current_output_segment.count(code_end) + 1 == current_output_segment.count(code_begin):
                current_output_segment += code_end
                yield {"generation": code_end}

            # Update the prompt based on format
            if is_openai_format:
                current_full_prompt.append({"role": "assistant", "content": current_output_segment})
                current_full_prompt.append({"role": "user", "content": "continue"})
            else:
                current_full_prompt += current_output_segment

            if generation_index == effective_max_code_executions:
                # This was the last iteration, intended for final text generation after all code executions.
                break

            if current_output_segment.endswith(code_end) and current_output_segment.rfind(
                code_begin
            ) > current_output_segment.rfind(code_end, 0, -1):
                execution_dict, session_id = await self.sandbox.execute_code(
                    generated_code=extract_code_to_execute(current_output_segment, code_begin, code_end),
                    language=self.config.code_execution_language,
                    timeout=self.config.code_execution_timeout,
                    max_output_characters=self.config.max_code_output_characters,
                    session_id=session_id,
                    traceback_verbosity=self.config.sandbox_traceback_verbosity,
                )

                remaining_code_executions = None
                if self.config.add_remaining_code_executions:
                    remaining_code_executions = effective_max_code_executions - generation_index - 1

                formatted_code_output = format_code_output(
                    execution_dict,
                    code_output_begin,
                    code_output_end,
                    code_output_format,
                    remaining_code_executions,
                )
                yield {"generation": formatted_code_output}  # Yield the entire formatted code output as one chunk

                # Append executed code's output to the prompt
                if is_openai_format:
                    current_full_prompt[-2]["content"] += formatted_code_output
                else:
                    current_full_prompt += formatted_code_output
            else:  # if no code was generated, we need to finish
                break
=======
        try:
            for generation_index in range(effective_max_code_executions + 1):
                model_token_iterator = self.model._generate_single(prompt=current_full_prompt, **request)

                current_output_segment = ""
                num_generated_tokens = 0
                for chunk in model_token_iterator:
                    yield chunk
                    current_output_segment += chunk["generation"]
                    num_generated_tokens += 1

                request["tokens_to_generate"] -= num_generated_tokens
                if request["tokens_to_generate"] <= 0:
                    break
                if not current_output_segment:
                    break

                # openai don't show what stop word was triggered, so we assume that it was `code_end`
                # if there's an unfinished code block
                if is_openai_format and chunk.get("finish_reason") == "stop":
                    if current_output_segment.count(code_end) + 1 == current_output_segment.count(code_begin):
                        current_output_segment += code_end

                # Update the prompt based on format
                if is_openai_format:
                    current_full_prompt.append({"role": "assistant", "content": current_output_segment})
                    current_full_prompt.append({"role": "user", "content": "continue"})
                else:
                    current_full_prompt += current_output_segment

                if generation_index == effective_max_code_executions:
                    # This was the last iteration, intended for final text generation after all code executions.
                    break

                if current_output_segment.endswith(code_end) and current_output_segment.rfind(
                    code_begin
                ) > current_output_segment.rfind(code_end, 0, -1):
                    execution_dict, session_id = await self.sandbox.execute_code(
                        generated_code=extract_code_to_execute(current_output_segment, code_begin, code_end),
                        language=self.config.code_execution_language,
                        timeout=self.config.code_execution_timeout,
                        max_output_characters=self.config.max_code_output_characters,
                        session_id=session_id,
                        traceback_verbosity=self.config.sandbox_traceback_verbosity,
                    )

                    remaining_code_executions = None
                    if self.config.add_remaining_code_executions:
                        remaining_code_executions = effective_max_code_executions - generation_index - 1

                    formatted_code_output = format_code_output(
                        execution_dict,
                        code_output_begin,
                        code_output_end,
                        code_output_format,
                        remaining_code_executions,
                    )

                    yield {"generation": formatted_code_output}  # Yield the entire formatted code output as one chunk

                    # Append executed code's output to the prompt
                    if is_openai_format:
                        current_full_prompt[-2]["content"] += formatted_code_output
                    else:
                        current_full_prompt += formatted_code_output
                else:
                    break
        finally:
            if session_id is not None and self.config.code_execution_language == "ipython":
                await self.sandbox.delete_session(str(session_id))
>>>>>>> 1d15b6f7
<|MERGE_RESOLUTION|>--- conflicted
+++ resolved
@@ -127,16 +127,6 @@
         code_execution_time = 0
         stopped_on_repetition = False
         # adding plus one to make sure there is always some completion after the last requested code block
-<<<<<<< HEAD
-        for generation_index in range(effective_max_code_executions + 1):
-            generation_time_start = time.time()
-            if timeout is not None:
-                # updating timeout to account for the time already spent
-                new_timeout = int(timeout - (time.time() - start_time))
-                request["timeout"] = new_timeout
-                if request["timeout"] <= 0:
-                    break
-=======
         try:
             for generation_index in range(effective_max_code_executions + 1):
                 generation_time_start = time.time()
@@ -153,89 +143,20 @@
                 # no need to do anything with this as the code below should just exit, so that's only for logging
                 stopped_on_repetition = output_dict.get("stopped_on_repetition", False)
 
-                # openai don't show what stop word was triggered, so we assume that it was `code_end`
+                # openai and trtllm don't show what stop word was triggered, so we assume that it was `code_end`
                 # if there's an unfinished code block
-                if is_openai_format and output_dict.get("finish_reason") == "stop":
-                    if output.count(code_end) + 1 == output.count(code_begin):
-                        output += code_end
+                if current_output_segment.count(code_end) + 1 == current_output_segment.count(code_begin):
+                    current_output_segment += code_end
+
                 # Update the prompt based on format
                 if is_openai_format:
                     request["prompt"].append({"role": "assistant", "content": output})
                     request["prompt"].append({"role": "user", "content": "continue"})
                 else:
                     request["prompt"] += output
->>>>>>> 1d15b6f7
 
                 # if it's the extra iteration, we don't execute the code block and just finish
 
-<<<<<<< HEAD
-            output, num_generated_tokens = output_dict["generation"], output_dict.get("num_generated_tokens", 0)
-            # no need to do anything with this as the code below should just exit, so that's only for logging
-            stopped_on_repetition = output_dict.get("stopped_on_repetition", False)
-
-            # openai and trtllm don't show what stop word was triggered, so we assume that it was `code_end`
-            # if there's an unfinished code block
-            if current_output_segment.count(code_end) + 1 == current_output_segment.count(code_begin):
-                current_output_segment += code_end
-
-            # Update the prompt based on format
-            if is_openai_format:
-                request["prompt"].append({"role": "assistant", "content": output})
-                request["prompt"].append({"role": "user", "content": "continue"})
-            else:
-                request["prompt"] += output
-
-            # if it's the extra iteration, we don't execute the code block and just finish
-
-            if generation_index == effective_max_code_executions:
-                break
-            # adjusting requested tokens to account for what has been generated already
-            request["tokens_to_generate"] -= num_generated_tokens
-            total_num_generated_tokens += num_generated_tokens
-            generation_time += int(time.time() - generation_time_start)
-            # TODO: currently we don't account for tokens in the code output that we add to the prompt
-            #       in most cases the output should be small though
-            if request["tokens_to_generate"] <= 0:
-                break
-            # .rfind(code_end, 0, -1) searches for the second-to-last occurrence of code_end and checks
-            # that the last code_begin is not closed to ensure that we are inside the code block
-            if output.endswith(code_end) and output.rfind(code_begin) > output.rfind(code_end, 0, -1):
-                code_execution_time_start, execution_dict, session_id = await self.execute_generated_code(
-                    prompt, code_begin, code_end, output, session_id
-                )
-                remaining_code_executions = None
-                if self.config.add_remaining_code_executions:
-                    remaining_code_executions = effective_max_code_executions - generation_index - 1
-                # adding code output to the prompt
-                code_output = format_code_output(
-                    execution_dict, code_output_begin, code_output_end, code_output_format, remaining_code_executions
-                )
-
-                if is_openai_format:
-                    request["prompt"][-2]["content"] += code_output
-                else:
-                    request["prompt"] += code_output
-
-                code_execution_time += int(time.time() - code_execution_time_start)
-                code_rounds_executed += 1
-            else:  # if no code was generated, we need to finish
-                break
-
-        # removing original prompt and returning the generation
-        if is_openai_format:
-            generation = "\n".join(msg["content"] for msg in request["prompt"] if msg["role"] == "assistant")
-        else:
-            generation = request["prompt"][len(prompt) :]
-
-        return {
-            "generation": generation,
-            "code_rounds_executed": code_rounds_executed,
-            "num_generated_tokens": total_num_generated_tokens,
-            "generation_time": generation_time,
-            "code_execution_time": code_execution_time,
-            "stopped_on_repetition": stopped_on_repetition,
-        }
-=======
                 if generation_index == effective_max_code_executions:
                     break
                 # adjusting requested tokens to account for what has been generated already
@@ -292,7 +213,6 @@
             # Clean up session if we created one and configured to do so
             if session_id is not None and self.config.code_execution_language == "ipython":
                 await self.sandbox.delete_session(str(session_id))
->>>>>>> 1d15b6f7
 
     async def execute_generated_code(self, input_prompt, code_begin, code_end, output, session_id):
         code_execution_time_start = time.time()
@@ -417,80 +337,13 @@
 
         current_full_prompt = copy.deepcopy(prompt)
         session_id = None  # For sandbox state continuity
-<<<<<<< HEAD
-        for generation_index in range(effective_max_code_executions + 1):
-            model_token_iterator = await self.model.generate_async(prompt=current_full_prompt, **request)
-
-            current_output_segment = ""
-            num_generated_tokens = 0
-            async for chunk in model_token_iterator:
-                yield chunk
-                current_output_segment += chunk["generation"]
-                num_generated_tokens += 1
-
-            request["tokens_to_generate"] -= num_generated_tokens
-            if request["tokens_to_generate"] <= 0:
-                break
-            if not current_output_segment:
-                break
-
-            # openai and trtllm don't show what stop word was triggered, so we assume that it was `code_end`
-            # if there's an unfinished code block
-            if current_output_segment.count(code_end) + 1 == current_output_segment.count(code_begin):
-                current_output_segment += code_end
-                yield {"generation": code_end}
-
-            # Update the prompt based on format
-            if is_openai_format:
-                current_full_prompt.append({"role": "assistant", "content": current_output_segment})
-                current_full_prompt.append({"role": "user", "content": "continue"})
-            else:
-                current_full_prompt += current_output_segment
-
-            if generation_index == effective_max_code_executions:
-                # This was the last iteration, intended for final text generation after all code executions.
-                break
-
-            if current_output_segment.endswith(code_end) and current_output_segment.rfind(
-                code_begin
-            ) > current_output_segment.rfind(code_end, 0, -1):
-                execution_dict, session_id = await self.sandbox.execute_code(
-                    generated_code=extract_code_to_execute(current_output_segment, code_begin, code_end),
-                    language=self.config.code_execution_language,
-                    timeout=self.config.code_execution_timeout,
-                    max_output_characters=self.config.max_code_output_characters,
-                    session_id=session_id,
-                    traceback_verbosity=self.config.sandbox_traceback_verbosity,
-                )
-
-                remaining_code_executions = None
-                if self.config.add_remaining_code_executions:
-                    remaining_code_executions = effective_max_code_executions - generation_index - 1
-
-                formatted_code_output = format_code_output(
-                    execution_dict,
-                    code_output_begin,
-                    code_output_end,
-                    code_output_format,
-                    remaining_code_executions,
-                )
-                yield {"generation": formatted_code_output}  # Yield the entire formatted code output as one chunk
-
-                # Append executed code's output to the prompt
-                if is_openai_format:
-                    current_full_prompt[-2]["content"] += formatted_code_output
-                else:
-                    current_full_prompt += formatted_code_output
-            else:  # if no code was generated, we need to finish
-                break
-=======
         try:
             for generation_index in range(effective_max_code_executions + 1):
-                model_token_iterator = self.model._generate_single(prompt=current_full_prompt, **request)
+                model_token_iterator = await self.model.generate_async(prompt=current_full_prompt, **request)
 
                 current_output_segment = ""
                 num_generated_tokens = 0
-                for chunk in model_token_iterator:
+                async for chunk in model_token_iterator:
                     yield chunk
                     current_output_segment += chunk["generation"]
                     num_generated_tokens += 1
@@ -501,11 +354,11 @@
                 if not current_output_segment:
                     break
 
-                # openai don't show what stop word was triggered, so we assume that it was `code_end`
+                # openai and trtllm don't show what stop word was triggered, so we assume that it was `code_end`
                 # if there's an unfinished code block
-                if is_openai_format and chunk.get("finish_reason") == "stop":
-                    if current_output_segment.count(code_end) + 1 == current_output_segment.count(code_begin):
-                        current_output_segment += code_end
+                if current_output_segment.count(code_end) + 1 == current_output_segment.count(code_begin):
+                    current_output_segment += code_end
+                    yield {"generation": code_end}
 
                 # Update the prompt based on format
                 if is_openai_format:
@@ -541,7 +394,6 @@
                         code_output_format,
                         remaining_code_executions,
                     )
-
                     yield {"generation": formatted_code_output}  # Yield the entire formatted code output as one chunk
 
                     # Append executed code's output to the prompt
@@ -549,9 +401,8 @@
                         current_full_prompt[-2]["content"] += formatted_code_output
                     else:
                         current_full_prompt += formatted_code_output
-                else:
+                else:  # if no code was generated, we need to finish
                     break
         finally:
             if session_id is not None and self.config.code_execution_language == "ipython":
-                await self.sandbox.delete_session(str(session_id))
->>>>>>> 1d15b6f7
+                await self.sandbox.delete_session(str(session_id))