# Copyright (c) 2025, NVIDIA CORPORATION.  All rights reserved.
#
# Licensed under the Apache License, Version 2.0 (the "License");
# you may not use this file except in compliance with the License.
# You may obtain a copy of the License at
#
#     http://www.apache.org/licenses/LICENSE-2.0
#
# Unless required by applicable law or agreed to in writing, software
# distributed under the License is distributed on an "AS IS" BASIS,
# WITHOUT WARRANTIES OR CONDITIONS OF ANY KIND, either express or implied.
# See the License for the specific language governing permissions and
# limitations under the License.

from nemo_skills.utils import python_doc_to_cmd_help

from .azure import AzureOpenAIModel

# Base classes
from .base import BaseModel

# Code execution
from .code_execution import CodeExecutionConfig, CodeExecutionWrapper
from .context_retry import ContextLimitRetryConfig
from .gemini import GeminiModel
from .megatron import MegatronModel

# Online GenSelect
from .online_genselect import OnlineGenSelectConfig, OnlineGenSelectWrapper
from .openai import OpenAIModel

# Tool Calling
from .tool_call import ToolCallingWrapper

# Utilities
from .vllm import VLLMModel

# Model implementations


# Model registry
models = {
    "trtllm": VLLMModel,
    "megatron": MegatronModel,
    "openai": OpenAIModel,
    "azureopenai": AzureOpenAIModel,
    "gemini": GeminiModel,
    "vllm": VLLMModel,
    "sglang": VLLMModel,
}


def get_model(server_type, tokenizer=None, **kwargs):
    """A helper function to make it easier to set server through cmd."""
    model_class = models[server_type.lower()]
    return model_class(tokenizer=tokenizer, **kwargs)


def get_code_execution_model(server_type, tokenizer=None, code_execution=None, sandbox=None, **kwargs):
    """A helper function to make it easier to set server through cmd."""
    model = get_model(server_type=server_type, tokenizer=tokenizer, **kwargs)
    if code_execution is None:
        code_execution = {}
    code_execution_config = CodeExecutionConfig(**code_execution)
    return CodeExecutionWrapper(model=model, sandbox=sandbox, config=code_execution_config)


<<<<<<< HEAD
def get_online_genselect_model(server_type, tokenizer=None, online_genselect_config=None, **kwargs):
    """A helper function to create OnlineGenSelect model."""
    model = get_model(server_type=server_type, tokenizer=tokenizer, **kwargs)
    if online_genselect_config is None:
        online_genselect_config = OnlineGenSelectConfig()
    return OnlineGenSelectWrapper(model=model, cfg=online_genselect_config)
=======
def get_online_genselect_model(model, online_genselect_config=None, **kwargs):
    """A helper function to create OnlineGenSelect model."""
    if isinstance(model, str):
        model = get_model(model=model, **kwargs)
    return OnlineGenSelectWrapper(model=model, cfg=online_genselect_config or OnlineGenSelectConfig())


def get_tool_calling_model(model, tool_config, additional_config=None, **kwargs):
    if isinstance(model, str):
        model = get_model(model=model, **kwargs)
    return ToolCallingWrapper(model, tool_config_yaml=tool_config, additional_config=additional_config)
>>>>>>> db1a0149


def server_params():
    """Returns server documentation (to include in cmd help)."""
    # TODO: This needs a fix now
    prefix = f"\n        server_type: str = MISSING - Choices: {list(models.keys())}"
    return python_doc_to_cmd_help(BaseModel, docs_prefix=prefix, arg_prefix="server.")<|MERGE_RESOLUTION|>--- conflicted
+++ resolved
@@ -65,26 +65,17 @@
     return CodeExecutionWrapper(model=model, sandbox=sandbox, config=code_execution_config)
 
 
-<<<<<<< HEAD
-def get_online_genselect_model(server_type, tokenizer=None, online_genselect_config=None, **kwargs):
-    """A helper function to create OnlineGenSelect model."""
-    model = get_model(server_type=server_type, tokenizer=tokenizer, **kwargs)
-    if online_genselect_config is None:
-        online_genselect_config = OnlineGenSelectConfig()
-    return OnlineGenSelectWrapper(model=model, cfg=online_genselect_config)
-=======
-def get_online_genselect_model(model, online_genselect_config=None, **kwargs):
+def get_online_genselect_model(model, tokenizer=None, online_genselect_config=None, **kwargs):
     """A helper function to create OnlineGenSelect model."""
     if isinstance(model, str):
-        model = get_model(model=model, **kwargs)
+        model = get_model(model=model, tokenizer=tokenizer, **kwargs)
     return OnlineGenSelectWrapper(model=model, cfg=online_genselect_config or OnlineGenSelectConfig())
 
 
-def get_tool_calling_model(model, tool_config, additional_config=None, **kwargs):
+def get_tool_calling_model(model, tool_config, tokenizer=None, additional_config=None, **kwargs):
     if isinstance(model, str):
-        model = get_model(model=model, **kwargs)
+        model = get_model(model=model, tokenizer=tokenizer, **kwargs)
     return ToolCallingWrapper(model, tool_config_yaml=tool_config, additional_config=additional_config)
->>>>>>> db1a0149
 
 
 def server_params():
