--- conflicted
+++ resolved
@@ -45,25 +45,17 @@
 
     def __init__(
         self,
-<<<<<<< HEAD
-        model: str | None = None,
-=======
         model: str,
         api_key: str = "EMPTY",
         base_url: str | None = None,
         max_retries: int = 3,
         use_v1_endpoint: bool = True,
->>>>>>> d5d70328
         host: str = '127.0.0.1',
         port: str = '5000',
         ssh_server: str | None = None,
         ssh_key_path: str | None = None,
     ):
-<<<<<<< HEAD
-        self.model = model
-=======
         self._tunnel = None
->>>>>>> d5d70328
         self.server_host = host
         self.server_port = port
         self.ssh_server = ssh_server
