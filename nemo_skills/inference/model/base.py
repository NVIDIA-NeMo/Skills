--- conflicted
+++ resolved
@@ -23,7 +23,7 @@
 from nemo_skills.utils import get_logger_name
 
 from .context_retry import ContextLengthRetry, with_context_retry
-from .utils import trim_after_stop_phrases
+from .utils import get_tokenizer_endpoint, trim_after_stop_phrases
 
 LOG = logging.getLogger(get_logger_name(__file__))
 
@@ -63,8 +63,12 @@
         self.model_name_or_path = model
         self.server_host = host
         self.server_port = port
-        self.ssh_server = ssh_server or os.getenv("NEMO_SKILLS_SSH_SERVER")
-        self.ssh_key_path = ssh_key_path or os.getenv("NEMO_SKILLS_SSH_KEY_PATH")
+        self.ssh_server = ssh_server
+        self.ssh_key_path = ssh_key_path
+        if ssh_server is None:
+            self.ssh_server = os.getenv("NEMO_SKILLS_SSH_SERVER")
+        if ssh_key_path is None:
+            self.ssh_key_path = os.getenv("NEMO_SKILLS_SSH_KEY_PATH")
 
         if self.ssh_server and self.ssh_key_path:
             import sshtunnel
@@ -88,15 +92,14 @@
         if base_url is None:
             v1_suffix = "/v1" if use_v1_endpoint else ""
             self.base_url = f"http://{self.server_host}:{self.server_port}{v1_suffix}"
-        else:
-            self.base_url = base_url
-
-        # Get the tokenizer endpoint if available
-        self.tokenizer_endpoint = self._get_tokenizer_endpoint(model)
-
         elif base_url == "":
             # We don't want to use base_url if it is an empty string
             base_url = None
+        else:
+            self.base_url = base_url
+
+        # Get the tokenizer endpoint if available
+        self.tokenizer_endpoint = get_tokenizer_endpoint(self.base_url, model)
 
         api_key = self._get_api_key(api_key, api_key_env_var, base_url)
         if api_key is None:  # self-hosted models don't need the key, but still require the parameter
@@ -145,21 +148,17 @@
     def _build_completion_request_params(self, **kwargs) -> dict:
         pass
 
-    @abc.abstractmethod
-    def _get_tokenizer_endpoint(self, model_name):
-        pass
-
     def _build_request_params(self, prompt: str | list[dict], stream: bool, **kwargs) -> dict:
         if isinstance(prompt, str):
             return self._build_completion_request_params(prompt=prompt, stream=stream, **kwargs)
         elif isinstance(prompt, list):
             request_params = self._build_chat_request_params(messages=prompt, stream=stream, **kwargs)
-            request_params['skip_special_tokens'] = False
+            request_params["skip_special_tokens"] = False
             return request_params
         else:
             raise ValueError("Either prompt or messages must be provided")
 
-    # @with_context_retry
+    @with_context_retry
     async def generate_async(
         self,
         prompt: str | list[dict],
@@ -204,30 +203,6 @@
             "tools": tools,
             "extra_body": extra_body,
         }
-<<<<<<< HEAD
-        try:
-            request_params = self._build_request_params(prompt=prompt, stream=stream, **kwargs)
-            if isinstance(prompt, list):
-                response = await litellm.acompletion(**request_params, **self.litellm_kwargs)
-                if stream:
-                    result = self._stream_chat_chunks_async(response)
-                else:
-                    result = self._parse_chat_completion_response(
-                        response, include_response=include_response, **kwargs
-                    )
-
-            elif isinstance(prompt, str):
-                response = await litellm.atext_completion(**request_params, **self.litellm_kwargs)
-                if stream:
-                    result = self._stream_completion_chunks_async(response)
-                else:
-                    result = self._parse_completion_response(response, include_response=include_response, **kwargs)
-            else:
-                raise TypeError(f"Unsupported prompt type: {type(prompt)}")
-        except Exception as e:
-            raise e
-=======
->>>>>>> 2263a6d9
 
         # TODO: remove this after we no longer use gpt-oss or it's fixed in vllm
         max_retries = 2
@@ -324,10 +299,6 @@
                 result = self._parse_chat_completion_response(response, include_response=include_response, **kwargs)
 
         elif isinstance(prompt, str):
-<<<<<<< HEAD
-=======
-            request_params = self._build_completion_request_params(prompt=prompt, stream=stream, **kwargs)
->>>>>>> 2263a6d9
             response = litellm.text_completion(**request_params, **self.litellm_kwargs)
             if stream:
                 result = self._stream_completion_chunks_sync(response)
