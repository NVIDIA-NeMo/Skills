# Copyright (c) 2024, NVIDIA CORPORATION.  All rights reserved.
#
# Licensed under the Apache License, Version 2.0 (the "License");
# you may not use this file except in compliance with the License.
# You may obtain a copy of the License at
#
#     http://www.apache.org/licenses/LICENSE-2.0
#
# Unless required by applicable law or agreed to in writing, software
# distributed under the License is distributed on an "AS IS" BASIS,
# WITHOUT WARRANTIES OR CONDITIONS OF ANY KIND, either express or implied.
# See the License for the specific language governing permissions and
# limitations under the License.


import abc
import json
import logging
import os
import re
from concurrent.futures import ThreadPoolExecutor
from math import log

import httpx
import openai
import requests
from openai import DefaultHttpxClient

LOG = logging.getLogger(__name__)


def trim_after_stop_phrases(text: str, stop_phrases: list[str]) -> str:
    """Removes everything after the last stop token."""
    if not stop_phrases:
        return text
    # Escape all special characters in stop phrases
    escaped_stop_phrases = [re.escape(sp) for sp in stop_phrases]
    return re.split("|".join(escaped_stop_phrases), text, maxsplit=1)[0]


class BaseModel(abc.ABC):
    """Base model class for handling requests to the inference server.

    Args:
        host: Optional[str] = '127.0.0.1' - Host of the inference server.
        port: Optional[str] = '5000' - Port of the inference server.
            Only required if handle_code_execution is True.
        ssh_server: Optional[str] = None - SSH server for tunneling requests.
            Useful if server is running on slurm cluster to which there is an ssh access
            Can also be specified through NEMO_SKILLS_SSH_SERVER env var.
        ssh_key_path: Optional[str] = None - Path to the ssh key for tunneling.
            Can also be specified through NEMO_SKILLS_SSH_KEY_PATH env var.
    """

    def __init__(
        self,
        host: str = '127.0.0.1',
        port: str = '5000',
        ssh_server: str | None = None,
        ssh_key_path: str | None = None,
    ):
        self.server_host = host
        self.server_port = port
        self.ssh_server = ssh_server
        self.ssh_key_path = ssh_key_path
        if ssh_server is None:
            self.ssh_server = os.getenv("NEMO_SKILLS_SSH_SERVER")
        if ssh_key_path is None:
            self.ssh_key_path = os.getenv("NEMO_SKILLS_SSH_KEY_PATH")

        if self.ssh_server and self.ssh_key_path:
            import sshtunnel_requests

            self.requests_lib = sshtunnel_requests.from_url(f"ssh://{self.ssh_server}:22", self.ssh_key_path)
        else:
            # TODO: switch to httpx
            session = requests.Session()
            adapter = requests.adapters.HTTPAdapter(pool_maxsize=1500, pool_connections=1500, max_retries=3)
            session.mount('http://', adapter)
            session.mount('https://', adapter)
            self.requests_lib = session

    @abc.abstractmethod
    def _generate_single(
        self,
        prompt: str | dict,
        tokens_to_generate: int | list[int],
        temperature: float | list[float],
        top_p: float | list[float],
        top_k: int | list[int],
        repetition_penalty: float | list[float],
        random_seed: int | list[int],
        stop_phrases: list[str] | list[list[str]] | None,
        logprobs: int | None = None,
    ) -> dict:
        """If the engine supports inflight-batching of requests, you only need to define this method.

        We will call it in threads on the list of prompts.
        """
        pass

    def preprocess_request(self, request: dict):
        """Just a small utility to pre-process some of the parameters of request."""
        # temperature of 0 means greedy, but it's not always supported by the server
        # so setting explicit greedy parameters instead
        if request["temperature"] == 0:
            request["temperature"] = 1.0
            request["top_k"] = 1
            request["top_p"] = 1.0

    def generate(
        self,
        prompts: list[str | dict],
        tokens_to_generate: int | list[int] = 2048,
        temperature: float | list[float] = 0.0,
        top_p: float | list[float] = 0.95,
        top_k: int | list[int] = 0,
        repetition_penalty: float | list[float] = 1.0,
        random_seed: int | list[int] = 0,
        stop_phrases: list[str] | list[list[str]] | None = None,
        logprobs: int | None = None,
        remove_stop_phrases: bool = True,
    ) -> list[dict]:
        """For any generation parameter you can specify a list of values that needs to match the number of prompts.

        Not every server supports that, so make sure to override this method directly if that's not the case.
        """
        kwargs = {
            'tokens_to_generate': tokens_to_generate,
            'temperature': temperature,
            'top_p': top_p,
            'top_k': top_k,
            'repetition_penalty': repetition_penalty,
            'random_seed': random_seed,
            'logprobs': logprobs,
            'stop_phrases': stop_phrases,
        }
        for key, value in kwargs.items():
            is_list = False
            if key == 'stop_phrases' and (value and isinstance(value[0], list)):
                is_list = True
            if key != 'stop_phrases' and isinstance(value, list):
                is_list = True
            if is_list and len(value) != len(prompts):
                raise ValueError(f"Length of {key} should match the number of prompts.")
            if not is_list:
                kwargs[key] = [value for _ in range(len(prompts))]

        futures = []
        with ThreadPoolExecutor(max_workers=len(prompts)) as executor:
            for request_idx in range(len(prompts)):
                request = {key: value[request_idx] for key, value in kwargs.items()}
                request['prompt'] = prompts[request_idx]
                self.preprocess_request(request)
                futures.append(executor.submit(self._generate_single, **request))
        outputs = [future.result() for future in futures]

        if remove_stop_phrases:
            for output in outputs:
                output['generation'] = trim_after_stop_phrases(output['generation'], stop_phrases)

        return outputs


class TRTLLMModel(BaseModel):
    """Note that the current implementation supports inflight-batching so
    to make the most use of it, you should submit a large number of prompts
    at the same time.

    A good default value is 16-32 times bigger than the model's max batch size.
    """

    def _generate_single(
        self,
        prompt: str | dict,
        tokens_to_generate: int = 512,
        temperature: float = 0.0,
        top_p: float = 0.95,
        top_k: int = 0,
        repetition_penalty: float = 1.0,
        random_seed: int = 0,
        logprobs: int | None = None,
        stop_phrases: list[str] | None = None,
    ) -> list[dict]:
        if isinstance(prompt, dict):
            raise NotImplementedError("trtllm server does not support OpenAI \"messages\" as prompt.")
        if logprobs is not None:
            raise NotImplementedError("trtllm server does not support logprobs.")
        if stop_phrases is None:
            stop_phrases = []
        request = {
            "prompt": prompt,
            "tokens_to_generate": tokens_to_generate,
            "temperature": temperature,
            "top_k": top_k,
            "top_p": top_p,
            "random_seed": random_seed,
            "repetition_penalty": repetition_penalty,
            "stop_words_list": stop_phrases,
        }
        try:
            output_dict = self.requests_lib.put(
                url="http://{}:{}/generate".format(self.server_host, self.server_port),
                data=json.dumps(request),
                headers={"Content-Type": "application/json"},
                # to make sure we never hand indefinitely and abort the job if something is stuck in trtllm
                timeout=1800,
            ).json()
        except requests.exceptions.Timeout:
            LOG.error("Please report this! Request timed out for prompt: %s", prompt)
            raise
        return output_dict


class NemoModel(BaseModel):
    def _generate_single(
        self,
        prompt: str | dict,
        tokens_to_generate: int | list[int] = 512,
        temperature: float | list[float] = 0.0,
        top_p: float | list[float] = 0.95,
        top_k: int | list[int] = 0,
        repetition_penalty: float | list[float] = 1.0,
        random_seed: int | list[int] = 0,
        logprobs: int | None = None,
        stop_phrases: list[str] | list[list[str]] | None = None,
    ) -> list[dict]:
        """If the engine supports inflight-batching of requests, you only need to define this method.

        We will call it in threads on the list of prompts.
        """
        if isinstance(prompt, dict):
            raise NotImplementedError("NeMo server does not support OpenAI \"messages\" as prompt.")
        if stop_phrases is None:
            stop_phrases = []
        request = {
            "sentences": [prompt],
            "tokens_to_generate": tokens_to_generate,
            "temperature": temperature,
            "top_k": top_k,
            "top_p": top_p,
            "random_seed": random_seed,
            "repetition_penalty": repetition_penalty,
            "end_strings": ["<|endoftext|>"] + stop_phrases,
        }
        if logprobs is not None:
            request["all_probs"] = True
            request["compute_logprob"] = True
        generations = self.requests_lib.put(
            url="http://{}:{}/generate".format(self.server_host, self.server_port),
            data=json.dumps(request),
            headers={"Content-Type": "application/json"},
        ).json()
        # we need to remove the original prompt as nemo always returns it
        output = generations['sentences'][0]
        # when the prompt starts from special tokens like bos, nemo will remove them,
        # so we need this hack to find where to start the cut
        begin_idx = 0
        while begin_idx < len(prompt) and not prompt[begin_idx:].startswith(output[:20]):
            begin_idx += 1
        output = {'generation': output[(len(prompt) - begin_idx) :]}
        if logprobs is not None:  # TODO: for some reason nemo return non-zero logprobs only for the prompt
            # outputs[idx]['num_generated_tokens'] = TODO: we can use returned tokens
            output['logprobs'] = generations['logprob'][0]
            output['tokens'] = generations['tokens'][0]
            output['top_logprobs'] = []
            for token_full_logprob in generations['full_logprob'][0]:
                output['top_logprobs'].append(
                    dict(sorted(enumerate(token_full_logprob), key=lambda x: x[1], reverse=True)[:logprobs])
                )
        return output

    def generate(
        self,
        prompts: list[str | dict],
        tokens_to_generate: int = 512,
        temperature: float = 0.0,
        top_p: float = 0.95,
        top_k: int = 0,
        repetition_penalty: float = 1.0,
        random_seed: int = 0,
        stop_phrases: list[str] | None = None,
        logprobs: int | None = None,
        remove_stop_phrases: bool = True,
    ) -> list[dict]:
        # we are overriding generate directly, since nemo doesn't support inflight batching
        if isinstance(prompts[0], dict):
            raise NotImplementedError("NeMo server does not support OpenAI \"messages\" as prompt.")
        if stop_phrases is None:
            stop_phrases = []
        request = {
            "sentences": prompts,
            "tokens_to_generate": tokens_to_generate,
            "temperature": temperature,
            "top_k": top_k,
            "top_p": top_p,
            "random_seed": random_seed,
            "repetition_penalty": repetition_penalty,
            "end_strings": ["<|endoftext|>"] + stop_phrases,
        }
        if logprobs is not None:
            request["all_probs"] = True
            request["compute_logprob"] = True
        self.preprocess_request(request)
        generations = self.requests_lib.put(
            url="http://{}:{}/generate".format(self.server_host, self.server_port),
            data=json.dumps(request),
            headers={"Content-Type": "application/json"},
        ).json()
        # we need to remove the original prompt as nemo always returns it
        outputs = [None] * len(generations['sentences'])
        for idx, generation in enumerate(generations['sentences']):
            # when the prompt starts from special tokens like bos, nemo will remove them,
            # so we need this hack to find where to start the cut
            begin_idx = 0
            while begin_idx < len(prompts[idx]) and not prompts[idx][begin_idx:].startswith(generation[:20]):
                begin_idx += 1
            outputs[idx] = {'generation': generation[(len(prompts[idx]) - begin_idx) :]}
            if logprobs is not None:  # TODO: for some reason nemo return non-zero logprobs only for the prompt
                # outputs[idx]['num_generated_tokens'] = TODO: we can use returned tokens
                outputs[idx]['logprobs'] = generations['logprob'][idx]
                outputs[idx]['tokens'] = generations['tokens'][idx]
                outputs[idx]['top_logprobs'] = []
                for token_full_logprob in generations['full_logprob'][idx]:
                    outputs[idx]['top_logprobs'].append(
                        dict(sorted(enumerate(token_full_logprob), key=lambda x: x[1], reverse=True)[:logprobs])
                    )

        if remove_stop_phrases:
            for output in outputs:
                output['generation'] = trim_after_stop_phrases(output['generation'], stop_phrases)

        # TODO: return num_generated_tokens as well
        return outputs


class OpenAIModel(BaseModel):
    def __init__(
        self,
        host: str = '127.0.0.1',
        port: str = '5000',
        model=None,
        base_url=None,
        api_key=None,
        **kwargs,
    ):
        super().__init__(**kwargs)
        from openai import OpenAI

        if model is None:
            model = os.getenv("NEMO_SKILLS_OPENAI_MODEL")
            if model is None:
                raise ValueError("model argument is required for OpenAI model.")

        if base_url is None:
            # if not provided, we assume it's served on host/port
            base_url = os.getenv("NEMO_SKILLS_OPENAI_BASE_URL", f"http://{host}:{port}/v1")

        if api_key is None:
            if base_url is not None and 'api.nvidia.com' in base_url:
                api_key = os.getenv("NVIDIA_API_KEY", api_key)
                if not api_key:
                    raise ValueError("NVIDIA_API_KEY is required for Nvidia-hosted models.")
            elif base_url is not None and 'api.openai.com' in base_url:
                api_key = os.getenv("OPENAI_API_KEY", api_key)
                if not api_key:
                    raise ValueError("OPENAI_API_KEY is required for OpenAI models.")

        self.model = model
        self.client = OpenAI(api_key=api_key, base_url=base_url)

    def batch_generate(
        self,
        prompts: list[str],
        tokens_to_generate: int = 512,
        temperature: float = 0.0,
        top_p: float = 0.95,
        top_k: int = 0,
        repetition_penalty: float = 1.0,
        random_seed: int = 0,
        stop_phrases: list[str] | None = None,
    ) -> list[dict]:
        # only supported by the OpenAI endpoint!
        if stop_phrases is None:
            stop_phrases = []
        if top_k != 0:
            raise ValueError("`top_k` is not supported by OpenAI API, please set it to default value `0`.")

        # preparing the requests jsonl file
        with open("requests.jsonl", "wt", encoding='utf-8') as fout:
            for idx, prompt in enumerate(prompts):
                fout.write(
                    json.dumps(
                        {
                            "custom_id": f"{idx}",
                            "method": "POST",
                            "url": "/v1/chat/completions",
                            "body": {
                                "model": self.model,
                                "messages": prompt,
                                "max_tokens": tokens_to_generate,
                                "temperature": temperature,
                                "top_p": top_p,
                                "presence_penalty": repetition_penalty,
                                "seed": random_seed,
                                "stop": stop_phrases,
                            },
                        }
                    )
                    + "\n"
                )

        with open("requests.jsonl", "rb") as batch_file_handle:
            batch_file_id = self.client.files.create(file=batch_file_handle, purpose="batch").id

            metadata = self.client.batches.create(
                input_file_id=batch_file_id,
                endpoint="/v1/chat/completions",
                completion_window="24h",  # the only supported value, but should finish faster
                metadata={"description": "batch job"},
            )

        return metadata

    def get_batch_results(self, batch_id):
        metadata = self.client.batches.retrieve(batch_id)
        outputs = None
        if metadata.status == 'completed' and metadata.output_file_id is not None:
            file_response = self.client.files.content(metadata.output_file_id)
            responses = file_response.text
            outputs = []
            for line in responses.split('\n')[:-1]:
                data = json.loads(line)
                outputs.append(
                    {
                        'custom_id': data['custom_id'],
                        'generation': data['response']['body']['choices'][0]['message']['content'],
                    }
                )
            outputs = sorted(outputs, key=lambda x: int(x['custom_id']))
            for output in outputs:
                output.pop('custom_id')

        return metadata, outputs

    def preprocess_request(self, request: dict):
        """OpenAI doesn't support top-k, so not making any changes here."""
        pass

    def _generate_single(
        self,
        prompt: dict,
        tokens_to_generate: int,
        temperature: float,
        top_p: float,
        top_k: int,
        repetition_penalty: float,
        random_seed: int,
        stop_phrases: list[str],
        logprobs: int | None = None,
    ) -> str:
        if top_k != 0:
            raise ValueError("`top_k` is not supported by OpenAI API, please set it to default value `0`.")
        if logprobs is not None:  # TODO: add support for logprobs
            raise NotImplementedError("OpenAI API does not support logprobs.")

        try:
            response = self.client.chat.completions.create(
                model=self.model,
                temperature=temperature,
                top_p=top_p,
                max_tokens=tokens_to_generate,
                presence_penalty=repetition_penalty,
                seed=random_seed,
                stop=stop_phrases,
                messages=prompt,
            )
            response = response.choices[0]
        except openai.BadRequestError as e:
            # this likely only works for Nvidia-hosted models
            msg = e.body['detail']
            # expected message:
            # This model's maximum context length is N tokens.
            # However, you requested X tokens (Y in the messages, Z in the completion).
            # Please reduce the length of the messages or completion.
            if msg.startswith("This model's maximum context length is"):
                numbers = re.findall(r"\d+", msg)
                max_tokens = int(numbers[0]) - int(numbers[2])
                LOG.warning("Reached max tokens! Reducing the number of tokens to generate to %d", max_tokens)
                response = self.client.chat.completions.create(
                    model=self.model,
                    temperature=temperature,
                    top_p=top_p,
                    max_tokens=max_tokens,
                    presence_penalty=repetition_penalty,
                    seed=random_seed,
                    stop=stop_phrases,
                    messages=prompt,
                ).choices[0]
            else:
                raise
        except AttributeError:
            # sometimes response is a string?
            LOG.error("Unexpected response from OpenAI API: %s", response)
            raise

        output = response.message.content
        return {'generation': output}


class VLLMModel(BaseModel):
    def __init__(self, **kwargs):
        super().__init__(**kwargs)

        if self.ssh_server and self.ssh_key_path:
            raise NotImplementedError("SSH tunnelling is not implemented for vLLM model.")

        http_client = DefaultHttpxClient(
            limits=httpx.Limits(max_keepalive_connections=1500, max_connections=1500),
            transport=httpx.HTTPTransport(retries=3),
        )

        self.oai_client = openai.OpenAI(
            api_key="EMPTY",
            base_url=f"http://{self.server_host}:{self.server_port}/v1",
            timeout=None,
            http_client=http_client,
        )

        self.model_name_server = self.get_model_name_from_server()
        self.model = self.model_name_server

    def _generate_single(
        self,
        prompt: str | dict,
        tokens_to_generate: int = 512,
        temperature: float = 0.0,
        top_p: float = 0.95,
        top_k: int = 0,
        repetition_penalty: float = 1.0,
        random_seed: int = 0,
        logprobs: int | None = None,
        stop_phrases: list[str] | None = None,
    ) -> dict:
        if isinstance(prompt, dict):
            raise NotImplementedError("TODO: need to add this support, but not implemented yet.")
        stop_phrases = stop_phrases or []

        if top_k == 0:
            top_k = -1

        response = self.oai_client.completions.create(
            model=self.model,
            prompt=[prompt],
            max_tokens=tokens_to_generate,
            temperature=temperature,
            top_p=top_p,
            seed=random_seed,
            stop=stop_phrases,
            echo=False,
            frequency_penalty=0.0,
            presence_penalty=0.0,
            logprobs=logprobs,
            logit_bias=None,
            n=1,
            extra_body={
                "top_k": top_k,
                "repetition_penalty": repetition_penalty,
                "spaces_between_special_tokens": False,
            },
        )

<<<<<<< HEAD
        result = self.parse_openai_response(response)

        return result
=======
        output, num_generated_tokens = self.parse_openai_response(response)
        return {'generation': output, 'num_generated_tokens': num_generated_tokens}
>>>>>>> cffe0bda

    @classmethod
    def parse_openai_response(cls, response: "openai.types.Completion") -> tuple[str, int]:
        assert not isinstance(response, list)
        assert len(response.choices) == 1
        choice = response.choices[0]
        output = choice.text
        # adding back stop words - somehow sometimes it returns token ids, so we do not handle those for now
        if choice.finish_reason == "stop" and isinstance(choice.stop_reason, str):
            output += choice.stop_reason
        result = {'generation': output, 'num_generated_tokens': response.usage.completion_tokens}
        if choice.logprobs:
            result['logprobs'] = choice.logprobs.token_logprobs
            result['tokens'] = choice.logprobs.tokens
            result['top_logprobs'] = choice.logprobs.top_logprobs
        return result

    def get_model_name_from_server(self):
        model_list = self.oai_client.models.list()
        model_name = model_list.data[0].id
        return model_name


models = {
    'trtllm': TRTLLMModel,
    'nemo': NemoModel,
    'openai': OpenAIModel,
    'vllm': VLLMModel,
}


def get_model(server_type, **kwargs):
    """A helper function to make it easier to set server through cmd."""
    model_class = models[server_type.lower()]
    return model_class(**kwargs)<|MERGE_RESOLUTION|>--- conflicted
+++ resolved
@@ -570,14 +570,9 @@
             },
         )
 
-<<<<<<< HEAD
         result = self.parse_openai_response(response)
 
         return result
-=======
-        output, num_generated_tokens = self.parse_openai_response(response)
-        return {'generation': output, 'num_generated_tokens': num_generated_tokens}
->>>>>>> cffe0bda
 
     @classmethod
     def parse_openai_response(cls, response: "openai.types.Completion") -> tuple[str, int]:
