--- conflicted
+++ resolved
@@ -672,12 +672,10 @@
         repetition_penalty: float,
         random_seed: int,
         stop_phrases: list[str],
-        logprobs: int | None = None,
+        get_logprobs: bool | None = None,
     ) -> str:
         if top_k != 0:
             raise ValueError("`top_k` is not supported by OpenAI API, please set it to default value `0`.")
-        if logprobs is not None:  # TODO: add support for logprobs
-            raise NotImplementedError("OpenAI API does not support logprobs.")
         if min_p > 0:
             ValueError("`min_p` is not supported by OpenAI API, please set it to default value `0`.")
 
@@ -691,8 +689,9 @@
                 seed=random_seed,
                 stop=stop_phrases,
                 messages=prompt,
+                logprobs=get_logprobs,
+                top_logprobs=(1 if get_logprobs else None),
             )
-            response = response.choices[0]
         except openai.BadRequestError as e:
             # this likely only works for Nvidia-hosted models
             msg = e.body['detail']
@@ -713,7 +712,9 @@
                     seed=random_seed,
                     stop=stop_phrases,
                     messages=prompt,
-                ).choices[0]
+                    logprobs=get_logprobs,
+                    top_logprobs=(1 if get_logprobs else None),
+                )
             else:
                 raise
         except AttributeError:
@@ -721,8 +722,13 @@
             LOG.error("Unexpected response from OpenAI API: %s", response)
             raise
 
-        output = response.message.content
-        return {'generation': output}
+        choice = response.choices[0]
+        output = choice.message.content
+        result = {'generation': output, 'num_generated_tokens': response.usage.completion_tokens}
+        if choice.logprobs:
+            result['logprobs'] = [tok.logprob for tok in choice.logprobs.content]
+            result['tokens'] = [tok.token for tok in choice.logprobs.content]
+        return result
 
     def get_model_name_from_server(self):
         model_list = self.client.models.list()
@@ -829,24 +835,19 @@
         choice = response.choices[0]
         output = choice.text
         # adding back stop words - somehow sometimes it returns token ids, so we do not handle those for now
-<<<<<<< HEAD
         if choice.finish_reason == "stop" and isinstance(choice.stop_reason, str):
             output += choice.stop_reason
-        result = {'generation': output, 'num_generated_tokens': response.usage.completion_tokens}
-        if choice.logprobs:
-            result['logprobs'] = choice.logprobs.token_logprobs
-            result['tokens'] = choice.logprobs.tokens
-        return result
-=======
         if choice.finish_reason == "stop":
             if hasattr(choice, "stop_reason") and isinstance(choice.stop_reason, str):
                 output += choice.stop_reason
             # sglang has a little different api here
             if hasattr(choice, "matched_stop") and isinstance(choice.matched_stop, str):
                 output += choice.matched_stop
-        num_generated_tokens = response.usage.completion_tokens
-        return output, num_generated_tokens
->>>>>>> 2887d29b
+        if choice.logprobs:
+            result['logprobs'] = choice.logprobs.token_logprobs
+            result['tokens'] = choice.logprobs.tokens
+        result = {'generation': output, 'num_generated_tokens': response.usage.completion_tokens}
+        return result
 
     def get_model_name_from_server(self):
         model_list = self.oai_client.models.list()
