# Copyright (c) 2024, NVIDIA CORPORATION.  All rights reserved.
#
# Licensed under the Apache License, Version 2.0 (the "License");
# you may not use this file except in compliance with the License.
# You may obtain a copy of the License at
#
#     http://www.apache.org/licenses/LICENSE-2.0
#
# Unless required by applicable law or agreed to in writing, software
# distributed under the License is distributed on an "AS IS" BASIS,
# WITHOUT WARRANTIES OR CONDITIONS OF ANY KIND, either express or implied.
# See the License for the specific language governing permissions and
# limitations under the License.


import abc
import json
import logging
import os
import re
from concurrent.futures import ThreadPoolExecutor
from math import log

import httpx
import openai
import requests
from openai import DefaultHttpxClient

LOG = logging.getLogger(__name__)


def trim_after_stop_phrases(text: str, stop_phrases: list[str]) -> str:
    """Removes everything after the last stop token."""
    if not stop_phrases:
        return text
    # Escape all special characters in stop phrases
    escaped_stop_phrases = [re.escape(sp) for sp in stop_phrases]
    return re.split("|".join(escaped_stop_phrases), text, maxsplit=1)[0]


class BaseModel(abc.ABC):
    """Base model class for handling requests to the inference server.

    Args:
        host: Optional[str] = '127.0.0.1' - Host of the inference server.
        port: Optional[str] = '5000' - Port of the inference server.
            Only required if handle_code_execution is True.
        ssh_server: Optional[str] = None - SSH server for tunneling requests.
            Useful if server is running on slurm cluster to which there is an ssh access
            Can also be specified through NEMO_SKILLS_SSH_SERVER env var.
        ssh_key_path: Optional[str] = None - Path to the ssh key for tunneling.
            Can also be specified through NEMO_SKILLS_SSH_KEY_PATH env var.
    """

    def __init__(
        self,
        host: str = '127.0.0.1',
        port: str = '5000',
        ssh_server: str | None = None,
        ssh_key_path: str | None = None,
    ):
        self.server_host = host
        self.server_port = port
        self.ssh_server = ssh_server
        self.ssh_key_path = ssh_key_path
        if ssh_server is None:
            self.ssh_server = os.getenv("NEMO_SKILLS_SSH_SERVER")
        if ssh_key_path is None:
            self.ssh_key_path = os.getenv("NEMO_SKILLS_SSH_KEY_PATH")

        if self.ssh_server and self.ssh_key_path:
            import sshtunnel_requests

            self.requests_lib = sshtunnel_requests.from_url(f"ssh://{self.ssh_server}:22", self.ssh_key_path)
        else:
            # TODO: switch to httpx
            session = requests.Session()
            adapter = requests.adapters.HTTPAdapter(pool_maxsize=1500, pool_connections=1500, max_retries=3)
            session.mount('http://', adapter)
            session.mount('https://', adapter)
            self.requests_lib = session

    @abc.abstractmethod
    def _generate_single(
        self,
        prompt: str | dict,
        tokens_to_generate: int | list[int],
        temperature: float | list[float],
        top_p: float | list[float],
        top_k: int | list[int],
        min_p: float | list[float],
        repetition_penalty: float | list[float],
        random_seed: int | list[int],
        stop_phrases: list[str] | list[list[str]] | None,
        get_logprobs: bool = False,
    ) -> dict:
        """If the engine supports inflight-batching of requests, you only need to define this method.

        We will call it in threads on the list of prompts.
        """
        pass

    def preprocess_request(self, request: dict):
        """Just a small utility to pre-process some of the parameters of request."""
        # temperature of 0 means greedy, but it's not always supported by the server
        # so setting explicit greedy parameters instead
        if request["temperature"] == 0:
            request["temperature"] = 1.0
            request["top_k"] = 1
            request["top_p"] = 1.0

    def generate(
        self,
        prompts: list[str | dict],
        tokens_to_generate: int | list[int] = 2048,
        temperature: float | list[float] = 0.0,
        top_p: float | list[float] = 0.95,
        top_k: int | list[int] = 0,
        min_p: float | list[float] = 0.0,
        repetition_penalty: float | list[float] = 1.0,
        random_seed: int | list[int] = 0,
        stop_phrases: list[str] | list[list[str]] | None = None,
        get_logprobs: bool = False,
        remove_stop_phrases: bool = True,
    ) -> list[dict]:
        """For any generation parameter you can specify a list of values that needs to match the number of prompts.

        Not every server supports that, so make sure to override this method directly if that's not the case.
        """
        kwargs = {
            'tokens_to_generate': tokens_to_generate,
            'temperature': temperature,
            'top_p': top_p,
            'top_k': top_k,
            'min_p': min_p,
            'repetition_penalty': repetition_penalty,
            'random_seed': random_seed,
            'get_logprobs': get_logprobs,
            'stop_phrases': stop_phrases,
        }
        for key, value in kwargs.items():
            is_list = False
            if key == 'stop_phrases' and (value and isinstance(value[0], list)):
                is_list = True
            if key != 'stop_phrases' and isinstance(value, list):
                is_list = True
            if is_list and len(value) != len(prompts):
                raise ValueError(f"Length of {key} should match the number of prompts.")
            if not is_list:
                kwargs[key] = [value for _ in range(len(prompts))]

        futures = []
        with ThreadPoolExecutor(max_workers=len(prompts)) as executor:
            for request_idx in range(len(prompts)):
                request = {key: value[request_idx] for key, value in kwargs.items()}
                request['prompt'] = prompts[request_idx]
                self.preprocess_request(request)
                futures.append(executor.submit(self._generate_single, **request))
        outputs = [future.result() for future in futures]

        if remove_stop_phrases:
            for output in outputs:
                output['generation'] = trim_after_stop_phrases(output['generation'], stop_phrases)

        return outputs


class TRTLLMModel(BaseModel):
    """Note that the current implementation supports inflight-batching so
    to make the most use of it, you should submit a large number of prompts
    at the same time.

    A good default value is 16-32 times bigger than the model's max batch size.
    """

    def _generate_single(
        self,
        prompt: str | dict,
        tokens_to_generate: int = 512,
        temperature: float = 0.0,
        top_p: float = 0.95,
        top_k: int = 0,
        min_p: float = 0.0,
        repetition_penalty: float = 1.0,
        random_seed: int = 0,
        get_logprobs: bool = False,
        stop_phrases: list[str] | None = None,
    ) -> list[dict]:
        if isinstance(prompt, dict):
            raise NotImplementedError("trtllm server does not support OpenAI \"messages\" as prompt.")
<<<<<<< HEAD
        if get_logprobs:
            raise NotImplementedError("trtllm server does not support logprobs.")
=======

>>>>>>> 7bb30c80
        if stop_phrases is None:
            stop_phrases = []

        request = {
            "prompt": prompt,
            "tokens_to_generate": tokens_to_generate,
            "temperature": temperature,
            "top_k": top_k,
            "top_p": top_p,
            "top_p_min": min_p,
            "random_seed": random_seed,
            "repetition_penalty": repetition_penalty,
            "stop_words_list": stop_phrases,
        }
        output_dict = self.requests_lib.put(
            url="http://{}:{}/generate".format(self.server_host, self.server_port),
            data=json.dumps(request),
            headers={"Content-Type": "application/json"},
        ).json()
        return output_dict


class NemoModel(BaseModel):
    def _generate_single(
        self,
        prompt: str | dict,
        tokens_to_generate: int | list[int] = 512,
        temperature: float | list[float] = 0.0,
        top_p: float | list[float] = 0.95,
        top_k: int | list[int] = 0,
        min_p: float = 0.0,
        repetition_penalty: float | list[float] = 1.0,
        random_seed: int | list[int] = 0,
        logprobs: int | None = None,
        stop_phrases: list[str] | list[list[str]] | None = None,
    ) -> list[dict]:
        """If the engine supports inflight-batching of requests, you only need to define this method.

        We will call it in threads on the list of prompts.
        """
        if min_p > 0:
            raise NotImplementedError("Nemo server does not support min_p parameter.")
        if isinstance(prompt, dict):
            raise NotImplementedError("NeMo server does not support OpenAI \"messages\" as prompt.")
        if stop_phrases is None:
            stop_phrases = []
        request = {
            "sentences": [prompt],
            "tokens_to_generate": tokens_to_generate,
            "temperature": temperature,
            "top_k": top_k,
            "top_p": top_p,
            "random_seed": random_seed,
            "repetition_penalty": repetition_penalty,
            "end_strings": ["<|endoftext|>"] + stop_phrases,
        }
        if logprobs is not None:
            request["all_probs"] = True
            request["compute_logprob"] = True
        generations = self.requests_lib.put(
            url="http://{}:{}/generate".format(self.server_host, self.server_port),
            data=json.dumps(request),
            headers={"Content-Type": "application/json"},
        ).json()
        # we need to remove the original prompt as nemo always returns it
        output = generations['sentences'][0]
        # when the prompt starts from special tokens like bos, nemo will remove them,
        # so we need this hack to find where to start the cut
        begin_idx = 0
        while begin_idx < len(prompt) and not prompt[begin_idx:].startswith(output[:20]):
            begin_idx += 1
        output = {'generation': output[(len(prompt) - begin_idx) :]}
        if logprobs is not None:  # TODO: for some reason nemo return non-zero logprobs only for the prompt
            # outputs[idx]['num_generated_tokens'] = TODO: we can use returned tokens
            output['logprobs'] = generations['logprob'][0]
            output['tokens'] = generations['tokens'][0]
            output['top_logprobs'] = []
            for token_full_logprob in generations['full_logprob'][0]:
                output['top_logprobs'].append(
                    dict(sorted(enumerate(token_full_logprob), key=lambda x: x[1], reverse=True)[:logprobs])
                )
        return output

    def generate(
        self,
        prompts: list[str | dict],
        tokens_to_generate: int = 512,
        temperature: float = 0.0,
        top_p: float = 0.95,
        top_k: int = 0,
        min_p: float = 0.0,
        repetition_penalty: float = 1.0,
        random_seed: int = 0,
        stop_phrases: list[str] | None = None,
        logprobs: int | None = None,
        remove_stop_phrases: bool = True,
    ) -> list[dict]:
        if min_p > 0:
            raise NotImplementedError("Nemo server does not support min_p parameter.")

        # we are overriding generate directly, since nemo doesn't support inflight batching
        if isinstance(prompts[0], dict):
            raise NotImplementedError("NeMo server does not support OpenAI \"messages\" as prompt.")
        if stop_phrases is None:
            stop_phrases = []
        request = {
            "sentences": prompts,
            "tokens_to_generate": tokens_to_generate,
            "temperature": temperature,
            "top_k": top_k,
            "top_p": top_p,
            "random_seed": random_seed,
            "repetition_penalty": repetition_penalty,
            "end_strings": ["<|endoftext|>"] + stop_phrases,
        }
        if logprobs is not None:
            request["all_probs"] = True
            request["compute_logprob"] = True
        self.preprocess_request(request)
        generations = self.requests_lib.put(
            url="http://{}:{}/generate".format(self.server_host, self.server_port),
            data=json.dumps(request),
            headers={"Content-Type": "application/json"},
        ).json()
        # we need to remove the original prompt as nemo always returns it
        outputs = [None] * len(generations['sentences'])
        for idx, generation in enumerate(generations['sentences']):
            # when the prompt starts from special tokens like bos, nemo will remove them,
            # so we need this hack to find where to start the cut
            begin_idx = 0
            while begin_idx < len(prompts[idx]) and not prompts[idx][begin_idx:].startswith(generation[:20]):
                begin_idx += 1
            outputs[idx] = {'generation': generation[(len(prompts[idx]) - begin_idx) :]}
            if logprobs is not None:  # TODO: for some reason nemo return non-zero logprobs only for the prompt
                # outputs[idx]['num_generated_tokens'] = TODO: we can use returned tokens
                outputs[idx]['logprobs'] = generations['logprob'][idx]
                outputs[idx]['tokens'] = generations['tokens'][idx]
                outputs[idx]['top_logprobs'] = []
                for token_full_logprob in generations['full_logprob'][idx]:
                    outputs[idx]['top_logprobs'].append(
                        dict(sorted(enumerate(token_full_logprob), key=lambda x: x[1], reverse=True)[:logprobs])
                    )

        if remove_stop_phrases:
            for output in outputs:
                output['generation'] = trim_after_stop_phrases(output['generation'], stop_phrases)

        # TODO: return num_generated_tokens as well
        return outputs


class OpenAIModel(BaseModel):
    def __init__(
        self,
        host: str = '127.0.0.1',
        port: str = '5000',
        model=None,
        base_url=None,
        api_key=None,
        **kwargs,
    ):
        super().__init__(**kwargs)
        from openai import OpenAI

        if model is None:
            model = os.getenv("NEMO_SKILLS_OPENAI_MODEL")
            if model is None:
                raise ValueError("model argument is required for OpenAI model.")

        if base_url is None:
            # if not provided, we assume it's served on host/port
            base_url = os.getenv("NEMO_SKILLS_OPENAI_BASE_URL", f"http://{host}:{port}/v1")

        if api_key is None:
            if base_url is not None and 'api.nvidia.com' in base_url:
                api_key = os.getenv("NVIDIA_API_KEY", api_key)
                if not api_key:
                    raise ValueError("NVIDIA_API_KEY is required for Nvidia-hosted models.")
            elif base_url is not None and 'api.openai.com' in base_url:
                api_key = os.getenv("OPENAI_API_KEY", api_key)
                if not api_key:
                    raise ValueError("OPENAI_API_KEY is required for OpenAI models.")

        self.client = OpenAI(api_key=api_key, base_url=base_url)
        self.model = model
        if self.model == "model":  # that's a placeholder, so trying to find real name
            self.model = self.get_model_name_from_server()

    def batch_generate(
        self,
        prompts: list[str],
        tokens_to_generate: int = 512,
        temperature: float = 0.0,
        top_p: float = 0.95,
        top_k: int = 0,
        repetition_penalty: float = 1.0,
        random_seed: int = 0,
        stop_phrases: list[str] | None = None,
    ) -> list[dict]:
        # only supported by the OpenAI endpoint!
        if stop_phrases is None:
            stop_phrases = []
        if top_k != 0:
            raise ValueError("`top_k` is not supported by OpenAI API, please set it to default value `0`.")

        # preparing the requests jsonl file
        with open("requests.jsonl", "wt", encoding='utf-8') as fout:
            for idx, prompt in enumerate(prompts):
                fout.write(
                    json.dumps(
                        {
                            "custom_id": f"{idx}",
                            "method": "POST",
                            "url": "/v1/chat/completions",
                            "body": {
                                "model": self.model,
                                "messages": prompt,
                                "max_tokens": tokens_to_generate,
                                "temperature": temperature,
                                "top_p": top_p,
                                "presence_penalty": repetition_penalty,
                                "seed": random_seed,
                                "stop": stop_phrases,
                            },
                        }
                    )
                    + "\n"
                )

        with open("requests.jsonl", "rb") as batch_file_handle:
            batch_file_id = self.client.files.create(file=batch_file_handle, purpose="batch").id

            metadata = self.client.batches.create(
                input_file_id=batch_file_id,
                endpoint="/v1/chat/completions",
                completion_window="24h",  # the only supported value, but should finish faster
                metadata={"description": "batch job"},
            )

        return metadata

    def get_batch_results(self, batch_id):
        metadata = self.client.batches.retrieve(batch_id)
        outputs = None
        if metadata.status == 'completed' and metadata.output_file_id is not None:
            file_response = self.client.files.content(metadata.output_file_id)
            responses = file_response.text
            outputs = []
            for line in responses.split('\n')[:-1]:
                data = json.loads(line)
                outputs.append(
                    {
                        'custom_id': data['custom_id'],
                        'generation': data['response']['body']['choices'][0]['message']['content'],
                    }
                )
            outputs = sorted(outputs, key=lambda x: int(x['custom_id']))
            for output in outputs:
                output.pop('custom_id')

        return metadata, outputs

    def preprocess_request(self, request: dict):
        """OpenAI doesn't support top-k, so not making any changes here."""
        pass

    def _generate_single(
        self,
        prompt: dict,
        tokens_to_generate: int,
        temperature: float,
        top_p: float,
        top_k: int,
        min_p: float,
        repetition_penalty: float,
        random_seed: int,
        stop_phrases: list[str],
        logprobs: int | None = None,
    ) -> str:
        if top_k != 0:
            raise ValueError("`top_k` is not supported by OpenAI API, please set it to default value `0`.")
<<<<<<< HEAD
        if logprobs is not None:  # TODO: add support for logprobs
            raise NotImplementedError("OpenAI API does not support logprobs.")
=======
        if min_p > 0:
            ValueError("`min_p` is not supported by OpenAI API, please set it to default value `0`.")
>>>>>>> 7bb30c80

        try:
            response = self.client.chat.completions.create(
                model=self.model,
                temperature=temperature,
                top_p=top_p,
                max_tokens=tokens_to_generate,
                presence_penalty=repetition_penalty,
                seed=random_seed,
                stop=stop_phrases,
                messages=prompt,
            )
            response = response.choices[0]
        except openai.BadRequestError as e:
            # this likely only works for Nvidia-hosted models
            msg = e.body['detail']
            # expected message:
            # This model's maximum context length is N tokens.
            # However, you requested X tokens (Y in the messages, Z in the completion).
            # Please reduce the length of the messages or completion.
            if msg.startswith("This model's maximum context length is"):
                numbers = re.findall(r"\d+", msg)
                max_tokens = int(numbers[0]) - int(numbers[2])
                LOG.warning("Reached max tokens! Reducing the number of tokens to generate to %d", max_tokens)
                response = self.client.chat.completions.create(
                    model=self.model,
                    temperature=temperature,
                    top_p=top_p,
                    max_tokens=max_tokens,
                    presence_penalty=repetition_penalty,
                    seed=random_seed,
                    stop=stop_phrases,
                    messages=prompt,
                ).choices[0]
            else:
                raise
        except AttributeError:
            # sometimes response is a string?
            LOG.error("Unexpected response from OpenAI API: %s", response)
            raise

        output = response.message.content
        return {'generation': output}

    def get_model_name_from_server(self):
        model_list = self.client.models.list()
        # TODO: this is a bit hacky, but will go away when we switch to a unified openai api for all models
        assert len(model_list.data) == 1, "Unexpected number of models returned by OpenAI API."
        model_name = model_list.data[0].id
        return model_name


class VLLMModel(BaseModel):
    def __init__(self, **kwargs):
        super().__init__(**kwargs)

        if self.ssh_server and self.ssh_key_path:
            raise NotImplementedError("SSH tunnelling is not implemented for vLLM model.")

        http_client = DefaultHttpxClient(
            limits=httpx.Limits(max_keepalive_connections=1500, max_connections=1500),
            transport=httpx.HTTPTransport(retries=3),
        )

        self.oai_client = openai.OpenAI(
            api_key="EMPTY",
            base_url=f"http://{self.server_host}:{self.server_port}/v1",
            timeout=None,
            http_client=http_client,
        )

        self.model_name_server = self.get_model_name_from_server()
        self.model = self.model_name_server

    def _generate_single(
        self,
        prompt: str | dict,
        tokens_to_generate: int = 512,
        temperature: float = 0.0,
        top_p: float = 0.95,
        top_k: int = 0,
        min_p: float = 0.0,
        repetition_penalty: float = 1.0,
        random_seed: int = 0,
        get_logprobs: bool = False,
        stop_phrases: list[str] | None = None,
    ) -> dict:
        if isinstance(prompt, dict):
            raise NotImplementedError("TODO: need to add this support, but not implemented yet.")
        stop_phrases = stop_phrases or []

        if top_k == 0:
            top_k = -1

        response = self.oai_client.completions.create(
            model=self.model,
            prompt=[prompt],
            max_tokens=tokens_to_generate,
            temperature=temperature,
            top_p=top_p,
            seed=random_seed,
            stop=stop_phrases,
            echo=False,
            frequency_penalty=0.0,
            presence_penalty=0.0,
            logprobs=(0 if get_logprobs else None),
            logit_bias=None,
            n=1,
            extra_body={
                "top_k": top_k,
                "min_p": min_p,
                "repetition_penalty": repetition_penalty,
                "spaces_between_special_tokens": False,
            },
        )

        return self.parse_openai_response(response)

    @classmethod
    def parse_openai_response(cls, response: "openai.types.Completion") -> tuple[str, int]:
        assert not isinstance(response, list)
        assert len(response.choices) == 1
        choice = response.choices[0]
        output = choice.text
        # adding back stop words - somehow sometimes it returns token ids, so we do not handle those for now
        if choice.finish_reason == "stop" and isinstance(choice.stop_reason, str):
            output += choice.stop_reason
        result = {'generation': output, 'num_generated_tokens': response.usage.completion_tokens}
        if choice.logprobs:
            result['logprobs'] = choice.logprobs.token_logprobs
            result['tokens'] = choice.logprobs.tokens
        return result

    def get_model_name_from_server(self):
        model_list = self.oai_client.models.list()
        model_name = model_list.data[0].id
        return model_name


models = {
    'trtllm': TRTLLMModel,
    'nemo': NemoModel,
    'openai': OpenAIModel,
    'vllm': VLLMModel,
}


def get_model(server_type, **kwargs):
    """A helper function to make it easier to set server through cmd."""
    model_class = models[server_type.lower()]
    return model_class(**kwargs)<|MERGE_RESOLUTION|>--- conflicted
+++ resolved
@@ -188,12 +188,8 @@
     ) -> list[dict]:
         if isinstance(prompt, dict):
             raise NotImplementedError("trtllm server does not support OpenAI \"messages\" as prompt.")
-<<<<<<< HEAD
         if get_logprobs:
             raise NotImplementedError("trtllm server does not support logprobs.")
-=======
-
->>>>>>> 7bb30c80
         if stop_phrases is None:
             stop_phrases = []
 
@@ -475,13 +471,10 @@
     ) -> str:
         if top_k != 0:
             raise ValueError("`top_k` is not supported by OpenAI API, please set it to default value `0`.")
-<<<<<<< HEAD
         if logprobs is not None:  # TODO: add support for logprobs
             raise NotImplementedError("OpenAI API does not support logprobs.")
-=======
         if min_p > 0:
             ValueError("`min_p` is not supported by OpenAI API, please set it to default value `0`.")
->>>>>>> 7bb30c80
 
         try:
             response = self.client.chat.completions.create(
