--- conflicted
+++ resolved
@@ -23,11 +23,7 @@
 import typing
 from dataclasses import MISSING, dataclass, fields, is_dataclass
 from pathlib import Path
-<<<<<<< HEAD
 from typing import Any, Callable, List, Optional, Union
-=======
-from typing import Any, List, Optional
->>>>>>> 9724477e
 
 import fire
 from fire import decorators as fire_decorators
