--- conflicted
+++ resolved
@@ -40,8 +40,9 @@
 
 
 def get_timeout(cluster_config, partition):
-    default_timeout = cluster_config.get("timeouts", {}).get("default", "10000:00:00:00")
-    try:
+    if "timeouts" not in cluster_config:
+        timeout = "10000:00:00:00"
+    else:
         timeout = cluster_config["timeouts"][partition or cluster_config["partition"]]
 
         # subtracting 15 minutes to account for the time it takes to save the model
@@ -50,8 +51,6 @@
         timeout = (
             f"00:{time_diff.seconds // 3600:02d}:{(time_diff.seconds % 3600) // 60:02d}:{time_diff.seconds % 60:02d}"
         )
-    except KeyError:
-        timeout = default_timeout
     return timeout
 
 
@@ -265,11 +264,7 @@
                 cluster_config["ssh_tunnel"][key] = os.path.expandvars(cluster_config["ssh_tunnel"][key])
                 LOG.info(f"Resolved `{key}` to `{cluster_config['ssh_tunnel'][key]}`")
 
-<<<<<<< HEAD
-    if "$" in cluster_config["ssh_tunnel"].get("identity", ""):
-=======
     if "$" in (cluster_config["ssh_tunnel"].get("identity") or ""):
->>>>>>> 0af0b169
         raise ValueError(
             "SSH identity cannot be resolved from environment variables. "
             "Please provide a valid path to the identity file."
