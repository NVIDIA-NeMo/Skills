# Copyright (c) 2024, NVIDIA CORPORATION.  All rights reserved.
#
# Licensed under the Apache License, Version 2.0 (the "License");
# you may not use this file except in compliance with the License.
# You may obtain a copy of the License at
#
#     http://www.apache.org/licenses/LICENSE-2.0
#
# Unless required by applicable law or agreed to in writing, software
# distributed under the License is distributed on an "AS IS" BASIS,
# WITHOUT WARRANTIES OR CONDITIONS OF ANY KIND, either express or implied.
# See the License for the specific language governing permissions and
# limitations under the License.

import logging
from typing import List

import nemo_run as run
import typer

from nemo_skills.pipeline import add_task, check_if_mounted, get_cluster_config, run_exp
from nemo_skills.pipeline.app import app, typer_unpacker
from nemo_skills.utils import setup_logging

LOG = logging.getLogger(__file__)


def get_cmd(extra_arguments):
    cmd = f"{extra_arguments} "
    cmd = f"export PYTHONPATH=$PYTHONPATH:/nemo_run/code && cd /nemo_run/code && {cmd}"
    return cmd


@app.command(context_settings={"allow_extra_args": True, "ignore_unknown_options": True})
@typer_unpacker
def run_cmd(
    ctx: typer.Context,
    cluster: str = typer.Option(
        None,
        help="One of the configs inside config_dir or NEMO_SKILLS_CONFIG_DIR or ./cluster_configs. "
        "Can also use NEMO_SKILLS_CONFIG instead of specifying as argument.",
    ),
    container: str = typer.Option("nemo-skills", help="Container to use for the run"),
    expname: str = typer.Option("script", help="Nemo run experiment name"),
    partition: str = typer.Option(
        None, help="Can specify if need interactive jobs or a specific non-default partition"
    ),
    time_min: str = typer.Option(None, help="If specified, will use as a time-min slurm parameter"),
    num_gpus: int | None = typer.Option(None, help="Number of GPUs to use"),
    run_after: List[str] = typer.Option(
        None, help="Can specify a list of expnames that need to be completed before this one starts"
    ),
    config_dir: str = typer.Option(None, help="Can customize where we search for cluster configs"),
<<<<<<< HEAD
    log_dir: str = typer.Option(None, help="Specify a custom location for slurm logs."),
=======
    log_dir: str = typer.Option(
        None,
        help="Can specify a custom location for slurm logs. "
        "If not specified, will be inside `ssh_tunnel.job_dir` part of your cluster config.",
    ),
>>>>>>> 8fd456d9
):
    """Run a pre-defined module or script in the NeMo-Skills container."""
    setup_logging(disable_hydra_logs=False)
    extra_arguments = f'{" ".join(ctx.args)}'

    cluster_config = get_cluster_config(cluster, config_dir)
<<<<<<< HEAD
    if cluster_config['executor'] == 'slurm' and log_dir is None:
        raise ValueError("Must specify log_dir for slurm executor.")
    check_if_mounted(cluster_config, log_dir)
=======
    if log_dir:
        check_if_mounted(cluster_config, log_dir)
>>>>>>> 8fd456d9

    with run.Experiment(expname) as exp:
        add_task(
            exp,
            cmd=get_cmd(extra_arguments=extra_arguments),
            task_name=expname,
            log_dir=log_dir,
            container=cluster_config["containers"][container],
            cluster_config=cluster_config,
            partition=partition,
            time_min=time_min,
            run_after=run_after,
            num_gpus=num_gpus,
        )
        run_exp(exp, cluster_config)


if __name__ == "__main__":
    typer.main.get_command_name = lambda name: name
    app()<|MERGE_RESOLUTION|>--- conflicted
+++ resolved
@@ -51,29 +51,19 @@
         None, help="Can specify a list of expnames that need to be completed before this one starts"
     ),
     config_dir: str = typer.Option(None, help="Can customize where we search for cluster configs"),
-<<<<<<< HEAD
-    log_dir: str = typer.Option(None, help="Specify a custom location for slurm logs."),
-=======
     log_dir: str = typer.Option(
         None,
         help="Can specify a custom location for slurm logs. "
         "If not specified, will be inside `ssh_tunnel.job_dir` part of your cluster config.",
     ),
->>>>>>> 8fd456d9
 ):
     """Run a pre-defined module or script in the NeMo-Skills container."""
     setup_logging(disable_hydra_logs=False)
     extra_arguments = f'{" ".join(ctx.args)}'
 
     cluster_config = get_cluster_config(cluster, config_dir)
-<<<<<<< HEAD
-    if cluster_config['executor'] == 'slurm' and log_dir is None:
-        raise ValueError("Must specify log_dir for slurm executor.")
-    check_if_mounted(cluster_config, log_dir)
-=======
     if log_dir:
         check_if_mounted(cluster_config, log_dir)
->>>>>>> 8fd456d9
 
     with run.Experiment(expname) as exp:
         add_task(
