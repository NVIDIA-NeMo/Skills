# Copyright (c) 2024, NVIDIA CORPORATION.  All rights reserved.
#
# Licensed under the Apache License, Version 2.0 (the "License");
# you may not use this file except in compliance with the License.
# You may obtain a copy of the License at
#
#     http://www.apache.org/licenses/LICENSE-2.0
#
# Unless required by applicable law or agreed to in writing, software
# distributed under the License is distributed on an "AS IS" BASIS,
# WITHOUT WARRANTIES OR CONDITIONS OF ANY KIND, either express or implied.
# See the License for the specific language governing permissions and
# limitations under the License.
import importlib
import logging
import os
from typing import Callable, Dict, List, Optional

import typer

import nemo_skills.pipeline.utils as pipeline_utils
from nemo_skills.dataset.utils import import_from_path
from nemo_skills.inference import GENERATION_MODULE_MAP, GenerationType
from nemo_skills.pipeline.app import app, typer_unpacker
from nemo_skills.pipeline.utils.commands import sandbox_command
from nemo_skills.pipeline.utils.declarative import Command, CommandGroup, HardwareConfig, Pipeline
from nemo_skills.utils import (
    compute_chunk_ids,
    get_logger_name,
    setup_logging,
    str_ids_to_list,
    validate_wandb_project_name,
)

LOG = logging.getLogger(get_logger_name(__file__))

# TODO: add num_jobs here for consistency with eval?


def _create_commandgroup_from_config(
    generation_cmd: str,
    server_config: Optional[Dict],
    with_sandbox: bool,
    sandbox_port: Optional[int],
    cluster_config: Dict,
    installation_command: Optional[str],
    get_server_command_fn: Callable,
    partition: Optional[str],
    qos: Optional[str],
    time_min: Optional[str],
    exclusive: bool,
    keep_mounts_for_sandbox: bool,
    task_name: str,
    log_dir: str,
) -> CommandGroup:
    """Create a CommandGroup from server_config.

    Component ordering:
    1. Server (if server_config provided)
    2. Client command
    3. Sandbox (if with_sandbox=True)
    """

    components = []

    # 1. Add server if server_config is provided
    if server_config is not None and int(server_config["num_gpus"]) > 0:
        server_type = server_config["server_type"]
        server_container = server_config.pop("container", cluster_config["containers"][server_type])

        # Call server command builder directly with cluster_config
        cmd, num_tasks = get_server_command_fn(**server_config, cluster_config=cluster_config)

        # Create metadata dict
        metadata = {
            "num_tasks": num_tasks,
            "gpus": server_config["num_gpus"],
            "nodes": server_config["num_nodes"],
            "log_prefix": "server",
        }

        server_cmd = Command(
            command=cmd,
            container=server_container,
            gpus=server_config["num_gpus"],
            nodes=server_config["num_nodes"],
            name=task_name,
            metadata=metadata,
        )
        components.append(server_cmd)

    # 2. Add main generation command
    client_cmd = Command(
        command=generation_cmd,
        container=cluster_config["containers"]["nemo-skills"],
        name=task_name,
        installation_command=installation_command,
        metadata={"log_prefix": "main"},
    )
    components.append(client_cmd)

    # 3. Add sandbox if requested
    if with_sandbox:
        # Call sandbox command builder directly with cluster_config
        cmd, metadata = sandbox_command(cluster_config=cluster_config, port=sandbox_port)
        metadata["log_prefix"] = "sandbox"

        sandbox_cmd = Command(
            command=cmd,
            container=cluster_config["containers"]["sandbox"],
            name=task_name,
            metadata=metadata,
        )

        components.append(sandbox_cmd)

    # Find maximum GPUs/nodes needed by any component for the HardwareConfig
    # The job-level resource request must be the maximum across all components
    max_gpus = max((comp.gpus or 0) for comp in components)
    max_nodes = max((comp.nodes or 1) for comp in components)

    return CommandGroup(
        commands=components,
        hardware=HardwareConfig(
            partition=partition,
            qos=qos,
            time_min=time_min,
            exclusive=exclusive,
            num_gpus=max_gpus,
            num_nodes=max_nodes,
        ),
        name=task_name,
        log_dir=log_dir,
    )


@app.command(context_settings={"allow_extra_args": True, "ignore_unknown_options": True})
@typer_unpacker
def generate(
    ctx: typer.Context,
    cluster: str = typer.Option(
        None,
        help="One of the configs inside config_dir or NEMO_SKILLS_CONFIG_DIR or ./cluster_configs. "
        "Can also use NEMO_SKILLS_CONFIG instead of specifying as argument.",
    ),
    input_file: str = typer.Option(
        None, help="Path to the input data file. Can either specify input_file or input_dir, but not both. "
    ),
    input_dir: str = typer.Option(
        None,
        help="Path to the input data directory. Can either specify input_file or input_dir, but not both. "
        "If input_file is not provided, will use output-rs{{seed}}.jsonl inside input_dir as input_files. "
        "In this case, the random seed parameter is used both for input and for output files, which "
        "means it's a 1-1 mapping (not 1-num_random_seeds as in the case of input_file).",
    ),
    output_dir: str = typer.Option(..., help="Where to put results"),
    expname: str = typer.Option("generate", help="Nemo run experiment name"),
    generation_type: GenerationType | None = typer.Option(None, help="Type of generation to perform"),
    generation_module: str = typer.Option(
        None,
        help="Path to the generation module to use. "
        "If not specified, will use the registered generation module for the "
        "generation type (which is required in this case).",
    ),
    model: str = typer.Option(None, help="Path to the model or model name in API"),
    server_address: str = typer.Option(
        None, help="Use ip:port for self-hosted models or the API url if using model providers"
    ),
    server_type: pipeline_utils.SupportedServers = typer.Option(..., help="Type of server to use"),
    server_gpus: int = typer.Option(None, help="Number of GPUs to use if hosting the model"),
    server_nodes: int = typer.Option(1, help="Number of nodes required for hosting LLM server"),
    server_args: str = typer.Option("", help="Any extra arguments to pass to the server"),
    server_entrypoint: str = typer.Option(
        None,
        help="Path to the entrypoint of the server. "
        "If not specified, will use the default entrypoint for the server type.",
    ),
    server_container: str = typer.Option(
        None, help="Override container image for the hosted server (if server_gpus is set)"
    ),
    dependent_jobs: int = typer.Option(0, help="Specify this to launch that number of dependent jobs"),
    mount_paths: str = typer.Option(None, help="Comma separated list of paths to mount on the remote machine"),
    num_random_seeds: int = typer.Option(
        None, help="Specify if want to run many generations with high temperature for the same input"
    ),
    random_seeds: str = typer.Option(
        None,
        help="List of random seeds to use for generation. Separate with , or .. to specify range. "
        "Can provide a list directly when using through Python",
    ),
    starting_seed: int = typer.Option(0, help="Starting seed for random sampling"),
    num_chunks: int = typer.Option(
        None,
        help="Number of chunks to split the dataset into. If None, will not chunk the dataset.",
    ),
    chunk_ids: str = typer.Option(
        None,
        help="List of explicit chunk ids to run. Separate with , or .. to specify range. "
        "Can provide a list directly when using through Python",
    ),
    preprocess_cmd: str = typer.Option(None, help="Command to run before generation"),
    postprocess_cmd: str = typer.Option(None, help="Command to run after generation"),
    partition: str = typer.Option(
        None, help="Can specify if need interactive jobs or a specific non-default partition"
    ),
    qos: str = typer.Option(None, help="Specify Slurm QoS, e.g. to request interactive nodes"),
    time_min: str = typer.Option(None, help="If specified, will use as a time-min slurm parameter"),
    eval_args: str = typer.Option(
        None, help="Specify if need to run nemo_skills/evaluation/evaluate_results.py on the generation outputs"
    ),
    run_after: List[str] = typer.Option(
        None, help="Can specify a list of expnames that need to be completed before this one starts"
    ),
    reuse_code: bool = typer.Option(
        True,
        help="If True, will reuse the code from the provided experiment. "
        "If you use it from Python, by default the code will be re-used from "
        "the last submitted experiment in the current Python session, so set to False to disable "
        "(or provide reuse_code_exp to override).",
    ),
    reuse_code_exp: str = typer.Option(
        None,
        help="If specified, will reuse the code from this experiment. "
        "Can provide an experiment name or an experiment object if running from code.",
    ),
    config_dir: str = typer.Option(None, help="Can customize where we search for cluster configs"),
    log_dir: str = typer.Option(None, help="Can specify a custom location for slurm logs."),
    exclusive: bool = typer.Option(False, help="If set will add exclusive flag to the slurm job."),
    rerun_done: bool = typer.Option(
        False, help="If True, will re-run jobs even if a corresponding '.done' file already exists"
    ),
    with_sandbox: bool = typer.Option(False, help="If True, will start a sandbox container alongside this job"),
    keep_mounts_for_sandbox: bool = typer.Option(
        False,
        help="If True, will keep the mounts for the sandbox container. Note that, it is risky given that sandbox executes LLM commands and could potentially lead to data loss. So, we advise not to use this unless absolutely necessary.",
    ),
    check_mounted_paths: bool = typer.Option(False, help="Check if mounted paths are available on the remote machine"),
    log_samples: bool = typer.Option(
        False,
        help="If True, will log random samples from the output files to wandb. "
        "Requires WANDB_API_KEY to be set in the environment. "
        "Use wandb_name/wandb_group/wandb_project to specify where to log.",
    ),
    wandb_name: str = typer.Option(
        None,
        help="Name of the wandb group to sync samples to. If not specified, but log_samples=True, will use expname.",
    ),
    wandb_group: str = typer.Option(None, help="Name of the wandb group to sync samples to."),
    wandb_project: str = typer.Option(
        "nemo-skills",
        help="Name of the wandb project to sync samples to.",
    ),
    installation_command: str | None = typer.Option(
        None,
        help="An installation command to run before main job. Only affects main task (not server or sandbox). "
        "You can use an arbitrary command here and we will run it on a single rank for each node. "
        "E.g. 'pip install my_package'",
    ),
    skip_hf_home_check: bool | None = typer.Option(
        None,
        help="If True, skip checking that HF_HOME env var is defined in the cluster config.",
    ),
    dry_run: bool = typer.Option(False, help="If True, will not run the job, but will validate all arguments."),
    _reuse_exp: str = typer.Option(None, help="Internal option to reuse an experiment object.", hidden=True),
    _task_dependencies: List[str] = typer.Option(
        None, help="Internal option to specify task dependencies.", hidden=True
    ),
):
    """Generate LLM completions for a given input file.

    Run `python -m nemo_skills.inference.generate --help` for other supported arguments
    (need to be prefixed with ++, since we use Hydra for that script).
    """
    setup_logging(disable_hydra_logs=False, use_rich=True)
    extra_arguments = f"{' '.join(ctx.args)}"
    LOG.info("Starting generation job")
    LOG.info("Extra arguments that will be passed to the underlying script: %s", extra_arguments)

    try:
        server_type = server_type.value
    except AttributeError:
        pass

    if log_samples:
        wandb_parameters = {
            "name": wandb_name or expname,
            "project": wandb_project,
            "group": wandb_group,
        }
        validate_wandb_project_name(
            wandb_project=wandb_project,
            wandb_name=wandb_name or expname,
            wandb_group=wandb_group,
        )
    else:
        wandb_parameters = None

    get_random_port = pipeline_utils.should_get_random_port(server_gpus, exclusive)

    if random_seeds and num_random_seeds:
        raise ValueError("Cannot specify both random_seeds and num_random_seeds")
    if num_random_seeds:
        random_seeds = list(range(starting_seed, starting_seed + num_random_seeds))
    if isinstance(random_seeds, str):
        random_seeds = str_ids_to_list(random_seeds)

    if num_chunks:
        chunk_ids = compute_chunk_ids(chunk_ids, num_chunks)
    if chunk_ids is None:
        chunk_ids = [None]

    # Prepare cluster config and mount paths
    cluster_config = pipeline_utils.get_cluster_config(cluster, config_dir)
    cluster_config = pipeline_utils.resolve_mount_paths(
        cluster_config, mount_paths, create_remote_dir=check_mounted_paths
    )

    if not log_dir:
        log_dir = f"{output_dir}/generation-logs"

    output_dir, log_dir = pipeline_utils.check_mounts(
        cluster_config,
        log_dir=log_dir,
        mount_map={output_dir: None},
        check_mounted_paths=check_mounted_paths,
    )

    original_server_address = server_address

    if generation_module is not None and generation_type is not None:
        raise ValueError("Cannot specify both generation_module and generation_type. ")
    if generation_module is None:
        generation_module = GENERATION_MODULE_MAP[generation_type or GenerationType.generate]

    if os.sep in generation_module:
        generation_task = import_from_path(generation_module)
    else:
        generation_task = importlib.import_module(generation_module)
    if not hasattr(generation_task, "GENERATION_TASK_CLASS"):
        raise ValueError(
            f"Module {generation_module} does not have a GENERATION_TASK_CLASS attribute. "
            "Please provide a valid generation module."
        )
    generation_task = generation_task.GENERATION_TASK_CLASS
    extra_arguments = f"{generation_task.get_generation_default_args()} {extra_arguments}"
    extra_arguments_original = extra_arguments

    # Treat no random seeds as a single None seed to unify the code paths
    if not random_seeds:
        random_seeds = [None]

    remaining_jobs = pipeline_utils.get_remaining_jobs(
        cluster_config=cluster_config,
        output_dir=output_dir,
        random_seeds=random_seeds,
        chunk_ids=chunk_ids,
        rerun_done=rerun_done,
    )

    if _task_dependencies is None:
        _task_dependencies = []

    # Build jobs list using declarative interface
    jobs = []
    all_job_names = []

    for seed_idx, (seed, chunk_ids) in enumerate(remaining_jobs.items()):
        if wandb_parameters:
            # no need for chunks as it will run after merging
            wandb_parameters["samples_file"] = pipeline_utils.get_chunked_rs_filename(
                output_dir,
                random_seed=seed,
                chunk_id=None,
            )
        for chunk_id in chunk_ids:
            # Configure client (same as before)
            server_config, server_address, extra_arguments = pipeline_utils.configure_client(
                model=model,
                server_type=server_type,
                server_address=original_server_address,
                server_gpus=server_gpus,
                server_nodes=server_nodes,
                server_args=server_args,
                server_entrypoint=server_entrypoint,
                server_container=server_container,
                extra_arguments=extra_arguments_original,
                get_random_port=get_random_port,
            )

            # Build generation command (same as before)
            cmd = pipeline_utils.get_generation_cmd(
                input_file=input_file,
                input_dir=input_dir,
                random_seed=seed,
                output_dir=output_dir,
                extra_arguments=extra_arguments,
                eval_args=eval_args,
                chunk_id=chunk_id,
                num_chunks=num_chunks,
                preprocess_cmd=preprocess_cmd,
                postprocess_cmd=postprocess_cmd,
                wandb_parameters=wandb_parameters if seed_idx == 0 else None,
                script=generation_module,
            )
            cmd = pipeline_utils.wrap_python_path(cmd=cmd)

            # Base task name (shared across all dependent jobs in the chain)
            task_name = f"{expname}-rs{seed}" if seed is not None else expname
            if chunk_id is not None:
                task_name += f"-chunk{chunk_id}"

            # Handle dependent_jobs chain
            dependencies = _task_dependencies.copy() if _task_dependencies else []
            prev_job = None

            for dep_idx in range(dependent_jobs + 1):
                # Create CommandGroup for this task
                cmd_group = _create_commandgroup_from_config(
                    generation_cmd=cmd,
                    server_config=server_config.copy() if server_config else None,
                    with_sandbox=with_sandbox,
                    sandbox_port=None if get_random_port else 6000,
                    cluster_config=cluster_config,
                    installation_command=installation_command,
                    get_server_command_fn=generation_task.get_server_command_fn(),
                    partition=partition,
                    qos=qos,
                    time_min=time_min,
                    exclusive=exclusive,
                    keep_mounts_for_sandbox=keep_mounts_for_sandbox,
                    task_name=task_name,
                    log_dir=log_dir,
                )
<<<<<<< HEAD
                prev_tasks = _task_dependencies
                for _ in range(dependent_jobs + 1):
                    task_name = f"{expname}-rs{seed}" if seed is not None else expname
                    if chunk_id is not None:
                        task_name += f"-chunk{chunk_id}"
                    new_task = pipeline_utils.add_task(
                        exp,
                        cmd=pipeline_utils.wrap_python_path(cmd=cmd),
                        task_name=task_name,
                        log_dir=log_dir,
                        container=cluster_config["containers"]["nemo-skills"],
                        cluster_config=cluster_config,
                        partition=partition,
                        qos=qos,
                        time_min=time_min,
                        server_config=server_config,
                        with_sandbox=with_sandbox,
                        keep_mounts_for_sandbox=keep_mounts_for_sandbox,
                        sandbox_port=None if get_random_port else 6000,
                        run_after=run_after,
                        reuse_code=reuse_code,
                        reuse_code_exp=reuse_code_exp,
                        task_dependencies=(
                            prev_tasks if cluster_config["executor"] == "slurm" else all_tasks + _task_dependencies
                        ),
                        get_server_command=generation_task.get_server_command_fn(),
                        slurm_kwargs={"exclusive": exclusive} if exclusive else None,
                        installation_command=installation_command,
                        skip_hf_home_check=skip_hf_home_check,
                    )
                    prev_tasks = [new_task]
                    all_tasks.append(new_task)
        if has_tasks and not _reuse_exp:  # if we are reusing an experiment, the tasks will run from there
            pipeline_utils.run_exp(exp, cluster_config, dry_run=dry_run)

    if _reuse_exp:
        return all_tasks
    else:
        if has_tasks:
            return exp
=======

                # Use unique internal job name for dependency tracking, but same task_name
                internal_job_name = f"{task_name}-dep{dep_idx}" if dep_idx > 0 else task_name

                # Build dependencies: first job in chain gets external dependencies, rest chain to previous
                if dep_idx == 0:
                    # First job: add run_after if no task_dependencies
                    job_deps = dependencies.copy() if dependencies else []
                    if not dependencies and run_after:
                        run_after_list = run_after if isinstance(run_after, list) else [run_after]
                        job_deps.extend(run_after_list)
                    job_deps = job_deps if job_deps else None
                else:
                    # Subsequent jobs in chain depend on previous job (use job object, not string)
                    job_deps = [prev_job]

                job_spec = {
                    "name": internal_job_name,
                    "group": cmd_group,
                    "dependencies": job_deps,
                }
                jobs.append(job_spec)
                prev_job = job_spec  # Track for next iteration

                all_job_names.append(internal_job_name)

    # If no jobs to run, return early
    if not jobs:
>>>>>>> d716d0e9
        return None

    # Create and run pipeline
    pipeline = Pipeline(
        name=expname,
        cluster_config=cluster_config,
        jobs=jobs,
        reuse_code=reuse_code,
        reuse_code_exp=reuse_code_exp,
        skip_hf_home_check=skip_hf_home_check,
    )

    # Pass _reuse_exp to pipeline.run() to add jobs to existing experiment
    result = pipeline.run(dry_run=dry_run, _reuse_exp=_reuse_exp)
    return result


if __name__ == "__main__":
    typer.main.get_command_name = lambda name: name
    app()<|MERGE_RESOLUTION|>--- conflicted
+++ resolved
@@ -431,48 +431,6 @@
                     task_name=task_name,
                     log_dir=log_dir,
                 )
-<<<<<<< HEAD
-                prev_tasks = _task_dependencies
-                for _ in range(dependent_jobs + 1):
-                    task_name = f"{expname}-rs{seed}" if seed is not None else expname
-                    if chunk_id is not None:
-                        task_name += f"-chunk{chunk_id}"
-                    new_task = pipeline_utils.add_task(
-                        exp,
-                        cmd=pipeline_utils.wrap_python_path(cmd=cmd),
-                        task_name=task_name,
-                        log_dir=log_dir,
-                        container=cluster_config["containers"]["nemo-skills"],
-                        cluster_config=cluster_config,
-                        partition=partition,
-                        qos=qos,
-                        time_min=time_min,
-                        server_config=server_config,
-                        with_sandbox=with_sandbox,
-                        keep_mounts_for_sandbox=keep_mounts_for_sandbox,
-                        sandbox_port=None if get_random_port else 6000,
-                        run_after=run_after,
-                        reuse_code=reuse_code,
-                        reuse_code_exp=reuse_code_exp,
-                        task_dependencies=(
-                            prev_tasks if cluster_config["executor"] == "slurm" else all_tasks + _task_dependencies
-                        ),
-                        get_server_command=generation_task.get_server_command_fn(),
-                        slurm_kwargs={"exclusive": exclusive} if exclusive else None,
-                        installation_command=installation_command,
-                        skip_hf_home_check=skip_hf_home_check,
-                    )
-                    prev_tasks = [new_task]
-                    all_tasks.append(new_task)
-        if has_tasks and not _reuse_exp:  # if we are reusing an experiment, the tasks will run from there
-            pipeline_utils.run_exp(exp, cluster_config, dry_run=dry_run)
-
-    if _reuse_exp:
-        return all_tasks
-    else:
-        if has_tasks:
-            return exp
-=======
 
                 # Use unique internal job name for dependency tracking, but same task_name
                 internal_job_name = f"{task_name}-dep{dep_idx}" if dep_idx > 0 else task_name
@@ -501,7 +459,6 @@
 
     # If no jobs to run, return early
     if not jobs:
->>>>>>> d716d0e9
         return None
 
     # Create and run pipeline
