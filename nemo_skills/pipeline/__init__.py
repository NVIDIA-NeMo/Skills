--- conflicted
+++ resolved
@@ -13,18 +13,6 @@
 # limitations under the License.
 
 from nemo_skills.pipeline.app import wrap_arguments
-<<<<<<< HEAD
-from nemo_skills.pipeline.cli import (
-    check_contamination,
-    convert,
-    eval,
-    generate,
-    run_cmd,
-    start_server,
-    summarize_results,
-    train,
-)
-=======
 from nemo_skills.pipeline.check_contamination import check_contamination
 from nemo_skills.pipeline.convert import convert
 from nemo_skills.pipeline.eval import eval
@@ -36,7 +24,6 @@
 from nemo_skills.pipeline.start_server import start_server
 from nemo_skills.pipeline.summarize_results import summarize_results
 from nemo_skills.pipeline.train import train
->>>>>>> 6839e2d5
 from nemo_skills.pipeline.utils import (
     add_task,
     check_if_mounted,
