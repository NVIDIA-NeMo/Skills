# Copyright (c) 2024, NVIDIA CORPORATION.  All rights reserved.
#
# Licensed under the Apache License, Version 2.0 (the "License");
# you may not use this file except in compliance with the License.
# You may obtain a copy of the License at
#
#     http://www.apache.org/licenses/LICENSE-2.0
#
# Unless required by applicable law or agreed to in writing, software
# distributed under the License is distributed on an "AS IS" BASIS,
# WITHOUT WARRANTIES OR CONDITIONS OF ANY KIND, either express or implied.
# See the License for the specific language governing permissions and
# limitations under the License.

import glob
import importlib
import json
import logging
import os
import tempfile
from collections import defaultdict
from pathlib import Path
from typing import List, Optional

import typer

<<<<<<< HEAD
from nemo_skills.evaluation.metrics import map_metrics, MathMetrics
=======
from nemo_skills.evaluation.metrics import ComputeMetrics
>>>>>>> 6748cc39
from nemo_skills.pipeline import (
    check_if_mounted,
    cluster_download,
    cluster_upload,
    get_cluster_config,
    get_tunnel,
    get_unmounted_path,
)
from nemo_skills.pipeline.app import app, typer_unpacker
from nemo_skills.utils import setup_logging


@app.command()
@typer_unpacker
def summarize_results(
    results_dir: str = typer.Argument(
        ...,
        help="Path to the dir with results. Needs to contain <benchmark> dirs inside. "
        "If cluster is specified, will fetch the results from there.",
    ),
    cluster: str = typer.Option(
        None,
        help="One of the configs inside config_dir or NEMO_SKILLS_CONFIG_DIR or ./cluster_configs. "
        "Can also use NEMO_SKILLS_CONFIG instead of specifying as argument. "
        "If not specified, will assume the results are in the local filesystem.",
    ),
    config_dir: str = typer.Option(None, help="Can customize where we search for cluster configs"),
    benchmarks: Optional[str] = typer.Option(
        None,
        help="Specify benchmarks to run (comma separated). "
        "If not specified, all benchmarks in the results_dir will be used.",
    ),
    remote_tar_dir: str = typer.Option(None, help="Directory where remote tar files are created on clusters"),
    debug: bool = typer.Option(False, help="Print debug information"),
    max_samples: int = typer.Option(-1, help="Limit metric computation only to first `max_samples`"),
<<<<<<< HEAD
    eval_type: Optional[str] = typer.Option(
        None,
        help="Specify evaluation type to use a specific metrics calculator.",
=======
    extra_datasets: str = typer.Option(
        None,
        help="Path to a custom dataset folder that will be searched in addition to the main one. "
        "Can also specify through NEMO_SKILLS_EXTRA_DATASETS.",
    ),
    metric_type: Optional[str] = typer.Option(
        None,
        help="Specify metric type to use a specific metric calculator.",
>>>>>>> 6748cc39
    ),
):
    """Summarize results of an evaluation job."""
    setup_logging(disable_hydra_logs=False, log_level=logging.INFO if not debug else logging.DEBUG)

    if benchmarks and " " in str(benchmarks):
        raise ValueError("benchmarks should be separated with commas")

    cluster = cluster or os.environ.get("NEMO_SKILLS_CONFIG")

    # copying results from the cluster if necessary
    upload_path = None
    if cluster is not None:
        cluster_config = get_cluster_config(cluster, config_dir)
        check_if_mounted(cluster_config, results_dir)
    if cluster == "local":
        results_dir = get_unmounted_path(cluster_config, results_dir)
    elif cluster is not None:
        upload_path = results_dir
        tunnel = get_tunnel(cluster_config)
        temp_dir = tempfile.mkdtemp()
        print(f"Copying results from {results_dir} on cluster {cluster} to {temp_dir}")
        os.makedirs(temp_dir, exist_ok=True)
        cluster_download(
            tunnel,
            get_unmounted_path(cluster_config, results_dir),
            temp_dir,
            remote_tar_dir=get_unmounted_path(cluster_config, remote_tar_dir),
        )
        results_dir = Path(temp_dir) / Path(results_dir).name

    # running compute_metrics.py to get results
    # Check if there is an eval-results dir inside the results_dir
    if eval_type: 
        eval_results_dir = Path(results_dir) / 'eval-results'
    else:
        eval_results_dir = Path(results_dir)
    if eval_results_dir.exists() and eval_results_dir.is_dir():
        results_dir = eval_results_dir
    benchmarks_paths = [path for path in glob.glob(f'{results_dir}/*') if '-logs' not in os.path.basename(path)]

    if benchmarks:
        benchmarks_paths = [b for b in benchmarks_paths if Path(b).name in benchmarks.split(",")]

    results = defaultdict(dict)
    max_metrics_to_print = {}
    for benchmark_path in benchmarks_paths:
        benchmark = str(Path(benchmark_path).name)
        if not Path(benchmark_path).is_dir():
            continue
        try:
<<<<<<< HEAD
            # Use the specified metrics calculator if eval_type is provided
            if eval_type is not None:
                if eval_type not in map_metrics:
                    raise ValueError(f"Unknown eval_type: {eval_type}")
                metrics_calculator = map_metrics[eval_type]
            else:
                benchmark_module = importlib.import_module(f"nemo_skills.dataset.{benchmark}")
                metrics_calculator = benchmark_module.METRICS_CLASS()
            results[benchmark] = {}
            max_metrics_to_print[benchmark] = metrics_calculator.max_metrics_to_print()
            # TODO: we should just return all available aggregations from compute_metrics directly
            if not isinstance(metrics_calculator, MathMetrics):
                if Path(f'{benchmark_path}/output-greedy.jsonl').exists():
                    results[benchmark]['greedy'] = compute_metrics(
                        input_files=[f"{benchmark_path}/output-greedy.jsonl"],
                        metrics_calculator=metrics_calculator,
                        max_samples=max_samples,
                    )
                elif Path(f'{benchmark_path}/output.jsonl').exists():
                    results[benchmark]['greedy'] = compute_metrics(
                        input_files=[f"{benchmark_path}/output.jsonl"],
                        metrics_calculator=metrics_calculator,
                        max_samples=max_samples,
                    )
                sampling_outputs = glob.glob(f'{benchmark_path}/output-rs*.jsonl')
                if len(sampling_outputs) > 0:
                    results[benchmark][f'pass@{len(sampling_outputs)}'] = compute_metrics(
                        input_files=sampling_outputs,
                        metrics_calculator=metrics_calculator,
                        aggregation_mode="best",
                        max_samples=max_samples,
                    )
            else:
                if Path(f'{benchmark_path}/output-greedy.jsonl').exists():
                    results[benchmark]['greedy'] = compute_metrics(
                        input_files=[f"{benchmark_path}/output-greedy.jsonl"],
                        metrics_calculator=metrics_calculator,
                        max_samples=max_samples,
                    )

                sampling_outputs = glob.glob(f'{benchmark_path}/output-rs*.jsonl')
                if len(sampling_outputs) > 0:
                    results[benchmark][f'majority@{len(sampling_outputs)}'] = compute_metrics(
                        input_files=sampling_outputs,
                        metrics_calculator=metrics_calculator,
                        aggregation_mode="majority",
                        max_samples=max_samples,
                    )
                    results[benchmark][f'pass@{len(sampling_outputs)}'] = compute_metrics(
                        input_files=sampling_outputs,
                        metrics_calculator=metrics_calculator,
                        aggregation_mode="best",
                        max_samples=max_samples,
                    )
=======
            if metric_type is not None:
                metrics_calculator = ComputeMetrics(benchmark, metric_type=metric_type, max_samples=max_samples)
            else:
                metrics_calculator = ComputeMetrics(benchmark, extra_datasets=extra_datasets, max_samples=max_samples)

            results[benchmark] = {}
            max_metrics_to_print[benchmark] = metrics_calculator.max_metrics_to_print()

            if Path(f'{benchmark_path}/output.jsonl').exists():
                results[benchmark].update(
                    metrics_calculator.compute_metrics(input_files=[f"{benchmark_path}/output.jsonl"])
                )

            sampling_outputs = glob.glob(f'{benchmark_path}/output-rs*.jsonl')
            if len(sampling_outputs) > 0:
                results[benchmark].update(metrics_calculator.compute_metrics(input_files=sampling_outputs))
>>>>>>> 6748cc39
        except Exception as e:
            print(f"Error running compute_metrics.py for {benchmark}: {e}")

    for benchmark, benchmark_results in results.items():
        if not benchmark_results:
            continue
        max_widths = {}
        max_widths['evaluation_mode'] = len('evaluation_mode')
        for eval_mode, metrics in benchmark_results.items():
            if max_metrics_to_print[benchmark] is None:
                max_metrics_to_print[benchmark] = len(metrics)
            for metric_key, metric_value in list(metrics.items())[: max_metrics_to_print[benchmark]]:
                max_widths[metric_key] = max(
                    max_widths.get(metric_key, len(metric_key)),
                    len(f"{metric_value:.2f}" if isinstance(metric_value, float) else str(metric_value)),
                )
            max_widths['evaluation_mode'] = max(max_widths['evaluation_mode'], len(eval_mode))

        total_width = sum(max_widths.values()) + (len(max_widths) - 1) * 3
        print(f' {benchmark} '.center(total_width, '-'))
        headers = ['evaluation_mode'] + list(list(benchmark_results.values())[0].keys())[
            : max_metrics_to_print[benchmark]
        ]
        print(' | '.join([f'{header:<{max_widths[header]}}' for header in headers]))

        for eval_mode, metrics in benchmark_results.items():
            values = [f'{eval_mode:<{max_widths["evaluation_mode"]}}']
            for metric_key, metric_value in list(metrics.items())[: max_metrics_to_print[benchmark]]:
                if isinstance(metric_value, float):
                    metric_value = f"{metric_value:.2f}"
                values.append(f'{str(metric_value):<{max_widths[metric_key]}}')
            print(' | '.join(values))

        print('\n')

    try:
        with open(Path(results_dir) / 'metrics.json', 'wt', encoding='utf-8') as fout:
            json.dump(results, fout, indent=2)
        if upload_path is not None:
            cluster_upload(
                tunnel,
                Path(results_dir) / 'metrics.json',
                Path(get_unmounted_path(cluster_config, upload_path)) / 'metrics.json',
            )
            print("Metrics are saved to", str(Path(get_unmounted_path(cluster_config, upload_path)) / 'metrics.json'))
            tunnel.cleanup()
        else:
            print("Metrics are saved to", str(Path(results_dir) / 'metrics.json'))
    except PermissionError:
        print(f"Could not save metrics.json to {Path(results_dir) / 'metrics.json'}. Please check the permissions.")


if __name__ == "__main__":
    # workaround for https://github.com/fastapi/typer/issues/341
    typer.main.get_command_name = lambda name: name
    app()<|MERGE_RESOLUTION|>--- conflicted
+++ resolved
@@ -24,11 +24,7 @@
 
 import typer
 
-<<<<<<< HEAD
-from nemo_skills.evaluation.metrics import map_metrics, MathMetrics
-=======
 from nemo_skills.evaluation.metrics import ComputeMetrics
->>>>>>> 6748cc39
 from nemo_skills.pipeline import (
     check_if_mounted,
     cluster_download,
@@ -64,11 +60,6 @@
     remote_tar_dir: str = typer.Option(None, help="Directory where remote tar files are created on clusters"),
     debug: bool = typer.Option(False, help="Print debug information"),
     max_samples: int = typer.Option(-1, help="Limit metric computation only to first `max_samples`"),
-<<<<<<< HEAD
-    eval_type: Optional[str] = typer.Option(
-        None,
-        help="Specify evaluation type to use a specific metrics calculator.",
-=======
     extra_datasets: str = typer.Option(
         None,
         help="Path to a custom dataset folder that will be searched in addition to the main one. "
@@ -77,7 +68,6 @@
     metric_type: Optional[str] = typer.Option(
         None,
         help="Specify metric type to use a specific metric calculator.",
->>>>>>> 6748cc39
     ),
 ):
     """Summarize results of an evaluation job."""
@@ -129,62 +119,6 @@
         if not Path(benchmark_path).is_dir():
             continue
         try:
-<<<<<<< HEAD
-            # Use the specified metrics calculator if eval_type is provided
-            if eval_type is not None:
-                if eval_type not in map_metrics:
-                    raise ValueError(f"Unknown eval_type: {eval_type}")
-                metrics_calculator = map_metrics[eval_type]
-            else:
-                benchmark_module = importlib.import_module(f"nemo_skills.dataset.{benchmark}")
-                metrics_calculator = benchmark_module.METRICS_CLASS()
-            results[benchmark] = {}
-            max_metrics_to_print[benchmark] = metrics_calculator.max_metrics_to_print()
-            # TODO: we should just return all available aggregations from compute_metrics directly
-            if not isinstance(metrics_calculator, MathMetrics):
-                if Path(f'{benchmark_path}/output-greedy.jsonl').exists():
-                    results[benchmark]['greedy'] = compute_metrics(
-                        input_files=[f"{benchmark_path}/output-greedy.jsonl"],
-                        metrics_calculator=metrics_calculator,
-                        max_samples=max_samples,
-                    )
-                elif Path(f'{benchmark_path}/output.jsonl').exists():
-                    results[benchmark]['greedy'] = compute_metrics(
-                        input_files=[f"{benchmark_path}/output.jsonl"],
-                        metrics_calculator=metrics_calculator,
-                        max_samples=max_samples,
-                    )
-                sampling_outputs = glob.glob(f'{benchmark_path}/output-rs*.jsonl')
-                if len(sampling_outputs) > 0:
-                    results[benchmark][f'pass@{len(sampling_outputs)}'] = compute_metrics(
-                        input_files=sampling_outputs,
-                        metrics_calculator=metrics_calculator,
-                        aggregation_mode="best",
-                        max_samples=max_samples,
-                    )
-            else:
-                if Path(f'{benchmark_path}/output-greedy.jsonl').exists():
-                    results[benchmark]['greedy'] = compute_metrics(
-                        input_files=[f"{benchmark_path}/output-greedy.jsonl"],
-                        metrics_calculator=metrics_calculator,
-                        max_samples=max_samples,
-                    )
-
-                sampling_outputs = glob.glob(f'{benchmark_path}/output-rs*.jsonl')
-                if len(sampling_outputs) > 0:
-                    results[benchmark][f'majority@{len(sampling_outputs)}'] = compute_metrics(
-                        input_files=sampling_outputs,
-                        metrics_calculator=metrics_calculator,
-                        aggregation_mode="majority",
-                        max_samples=max_samples,
-                    )
-                    results[benchmark][f'pass@{len(sampling_outputs)}'] = compute_metrics(
-                        input_files=sampling_outputs,
-                        metrics_calculator=metrics_calculator,
-                        aggregation_mode="best",
-                        max_samples=max_samples,
-                    )
-=======
             if metric_type is not None:
                 metrics_calculator = ComputeMetrics(benchmark, metric_type=metric_type, max_samples=max_samples)
             else:
@@ -201,7 +135,6 @@
             sampling_outputs = glob.glob(f'{benchmark_path}/output-rs*.jsonl')
             if len(sampling_outputs) > 0:
                 results[benchmark].update(metrics_calculator.compute_metrics(input_files=sampling_outputs))
->>>>>>> 6748cc39
         except Exception as e:
             print(f"Error running compute_metrics.py for {benchmark}: {e}")
 
