--- conflicted
+++ resolved
@@ -135,31 +135,6 @@
         return [DataEntry(data=data_entry, metrics=dict(num_removed=0))]
 
 
-<<<<<<< HEAD
-class MajorityFilter(BaseFilter):
-    def __init__(
-        self,
-        min_majority_votes: int = 0,
-        min_majority_percentage: int = 0.0,
-        **kwargs,
-    ):
-        super().__init__(**kwargs)
-        self.min_majority_votes = min_majority_votes
-        self.min_majority_percentage = min_majority_percentage
-
-    def process_dataset_entry(self, data_entry) -> List:
-        majority_votes = data_entry.get("majority_votes", None)
-        total_votes = data_entry.get("total_votes", None)
-        if majority_votes is None or total_votes is None:
-            return [DataEntry(data=data_entry, metrics=dict(num_removed=0))]
-        if majority_votes < self.min_majority_votes or majority_votes < total_votes * self.min_majority_percentage:
-            return [DataEntry(data=None, metrics=dict(num_removed=1))]
-
-        return [DataEntry(data=data_entry, metrics=dict(num_removed=0))]
-
-
-=======
->>>>>>> 7781f74f
 class RemoveLenOutlierSolutions(BaseFilter):
     def __init__(
         self,
