--- conflicted
+++ resolved
@@ -20,12 +20,7 @@
 max_solution_length: 2048
 hf_model_name: "meta-llama/Meta-Llama-3.1-8B"
 
-<<<<<<< HEAD
-prompt_config: null
-prompt_template: null
-=======
 prompt_type: openmathinstruct/sft
->>>>>>> 7781f74f
 chat_format: null  # null/nemotron/llama
 generation_suffix: ""  # suffix to add to the end of expected response (e.g. <|eot_id|>)
 
@@ -131,5 +126,4 @@
     output_key: ${output_key}
     chat_format: ${chat_format}
     generation_suffix: ${generation_suffix}
-    metadata: ${metadata}
-    exclude_optional_keys: ${exclude_optional_keys}+    metadata: ${metadata}