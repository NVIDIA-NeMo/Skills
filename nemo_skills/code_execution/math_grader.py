# Copyright (c) 2024, NVIDIA CORPORATION.  All rights reserved.
#
# Licensed under the Apache License, Version 2.0 (the "License");
# you may not use this file except in compliance with the License.
# You may obtain a copy of the License at
#
#     http://www.apache.org/licenses/LICENSE-2.0
#
# Unless required by applicable law or agreed to in writing, software
# distributed under the License is distributed on an "AS IS" BASIS,
# WITHOUT WARRANTIES OR CONDITIONS OF ANY KIND, either express or implied.
# See the License for the specific language governing permissions and
# limitations under the License.

# Copyright (c) Microsoft Corporation.
#
# Permission is hereby granted, free of charge, to any person obtaining a copy
# of this software and associated documentation files (the "Software"), to deal
# in the Software without restriction, including without limitation the rights
# to use, copy, modify, merge, publish, distribute, sublicense, and/or sell
# copies of the Software, and to permit persons to whom the Software is
# furnished to do so, subject to the following conditions:
#
# The above copyright notice and this permission notice shall be included in all
# copies or substantial portions of the Software.
#
# THE SOFTWARE IS PROVIDED "AS IS", WITHOUT WARRANTY OF ANY KIND, EXPRESS OR
# IMPLIED, INCLUDING BUT NOT LIMITED TO THE WARRANTIES OF MERCHANTABILITY,
# FITNESS FOR A PARTICULAR PURPOSE AND NONINFRINGEMENT. IN NO EVENT SHALL THE
# AUTHORS OR COPYRIGHT HOLDERS BE LIABLE FOR ANY CLAIM, DAMAGES OR OTHER
# LIABILITY, WHETHER IN AN ACTION OF CONTRACT, TORT OR OTHERWISE, ARISING FROM,
# OUT OF OR IN CONNECTION WITH THE SOFTWARE OR THE USE OR OTHER DEALINGS IN THE
# SOFTWARE

# Copyright (c) 2023 OpenAI
#
# Permission is hereby granted, free of charge, to any person obtaining a copy
# of this software and associated documentation files (the "Software"), to deal
# in the Software without restriction, including without limitation the rights
# to use, copy, modify, merge, publish, distribute, sublicense, and/or sell
# copies of the Software, and to permit persons to whom the Software is
# furnished to do so, subject to the following conditions:

# The above copyright notice and this permission notice shall be included in all
# copies or substantial portions of the Software.
#
# THE SOFTWARE IS PROVIDED "AS IS", WITHOUT WARRANTY OF ANY KIND, EXPRESS OR
# IMPLIED, INCLUDING BUT NOT LIMITED TO THE WARRANTIES OF MERCHANTABILITY,
# FITNESS FOR A PARTICULAR PURPOSE AND NONINFRINGEMENT. IN NO EVENT SHALL THE
# AUTHORS OR COPYRIGHT HOLDERS BE LIABLE FOR ANY CLAIM, DAMAGES OR OTHER
# LIABILITY, WHETHER IN AN ACTION OF CONTRACT, TORT OR OTHERWISE, ARISING FROM,
# OUT OF OR IN CONNECTION WITH THE SOFTWARE OR THE USE OR OTHER DEALINGS IN THE
# SOFTWARE.

# Copyright (c) 2021 Dan Hendrycks
#
# Permission is hereby granted, free of charge, to any person obtaining a copy
# of this software and associated documentation files (the "Software"), to deal
# in the Software without restriction, including without limitation the rights
# to use, copy, modify, merge, publish, distribute, sublicense, and/or sell
# copies of the Software, and to permit persons to whom the Software is
# furnished to do so, subject to the following conditions:
#
# The above copyright notice and this permission notice shall be included in all
# copies or substantial portions of the Software.
#
# THE SOFTWARE IS PROVIDED "AS IS", WITHOUT WARRANTY OF ANY KIND, EXPRESS OR
# IMPLIED, INCLUDING BUT NOT LIMITED TO THE WARRANTIES OF MERCHANTABILITY,
# FITNESS FOR A PARTICULAR PURPOSE AND NONINFRINGEMENT. IN NO EVENT SHALL THE
# AUTHORS OR COPYRIGHT HOLDERS BE LIABLE FOR ANY CLAIM, DAMAGES OR OTHER
# LIABILITY, WHETHER IN AN ACTION OF CONTRACT, TORT OR OTHERWISE, ARISING FROM,
# OUT OF OR IN CONNECTION WITH THE SOFTWARE OR THE USE OR OTHER DEALINGS IN THE
# SOFTWARE.


"""
This logic is largely copied from the Hendrycks' MATH release (math_equivalence), and borrowed from:
- https://github.com/microsoft/ToRA/blob/main/src/eval/grader.py
- https://github.com/microsoft/ProphetNet/tree/master/CRITIC
- https://github.com/openai/prm800k
"""


import contextlib
import re
import signal
<<<<<<< HEAD
import sys
=======
from importlib.metadata import PackageNotFoundError, version
>>>>>>> 7a23aa2e
from math import isclose
from typing import Union

from rich import print as rprint


def _check_antlr_version():
    "Function for checking the antlr package version."
    # Check antlr version
    PACKAGE_NAME = 'antlr4-python3-runtime'
    REQUIRED_VERSION = '4.11.0'

    try:
        installed_version = version(PACKAGE_NAME)
        if installed_version != REQUIRED_VERSION:
            rprint(f"[bold red]Package version mismatch: {installed_version} (required: {REQUIRED_VERSION})[/bold red]")
            sys.exit(1)
    except PackageNotFoundError:
        rprint(f"[bold red]Package {PACKAGE_NAME} not found[/bold red]")
        sys.exit(1)
    except Exception as e:
        rprint(f"[bold red]Error checking version: {e}[/bold red]")
        sys.exit(1)


def _fix_fracs(string):
    # replacing all extra spaces
    while "\\frac " in string:
        string = string.replace("\\frac ", "\\frac")
    substrs = string.split("\\frac")
    new_str = substrs[0]
    if len(substrs) > 1:
        substrs = substrs[1:]
        for substr in substrs:
            new_str += "\\frac"
            if len(substr) > 0 and substr[0] == "{":
                new_str += substr
            else:
                try:
                    assert len(substr) >= 2
                except:
                    return string
                a = substr[0]
                b = substr[1]
                if b != "{":
                    if len(substr) > 2:
                        post_substr = substr[2:]
                        new_str += "{" + a + "}{" + b + "}" + post_substr
                    else:
                        new_str += "{" + a + "}{" + b + "}"
                else:
                    if len(substr) > 2:
                        post_substr = substr[2:]
                        new_str += "{" + a + "}" + b + post_substr
                    else:
                        new_str += "{" + a + "}" + b
    string = new_str
    return string


def _str_is_int(x: str) -> bool:
    try:
        x = _strip_properly_formatted_commas(x)
        x = float(x)
        return abs(x - int(round(x))) <= 1e-7
    except:
        return False


def _str_to_int(x: str) -> bool:
    x = x.replace(",", "")
    if "_" in x:
        # Due to base
        x = x.split("_")[0]
    x = float(x)
    return int(x)


def _inject_implicit_mixed_number(step: str):
    """
    Automatically make a mixed number evalable
    e.g. 7 3/4 => 7+3/4
    """
    p1 = re.compile("([0-9]) +([0-9])")
    step = p1.sub("\\1+\\2", step)  ## implicit mults
    return step


def _strip_properly_formatted_commas(expr: str):
    # We want to be careful because we don't want to strip tuple commas
    p1 = re.compile("(\d)(,)(\d\d\d)($|\D)")
    while True:
        next_expr = p1.sub("\\1\\3\\4", expr)
        if next_expr == expr:
            break
        expr = next_expr
    return next_expr


def _remove_right_units(expr):
    # "\\text{ " only ever occurs (at least in the val set) when describing units
    if "\\text" in expr:
        try:
            splits = re.split(r"\\text\s*{\s*", expr)
            # print(splits)
            assert len(splits) == 2 and splits[0] not in ("", "(")
            return splits[0]
        except AssertionError:
            pass

    if "\\text{" in expr:
        return re.sub(r"\\text{([^}]+)}", r"\1", expr)
    elif "\\mbox{" in expr:
        splits = expr.split("\\mbox{")
        assert len(splits) == 2
        return splits[0]
    else:
        return expr


def _process_and_or_inside_text(string):
    string = re.sub(r"\s*\\text{\s*(or|and)\s*}\s*", ",", string)
    string = re.sub(r",\s*,", ",", string)
    return string


def _remove_left_and_right(expr):
    """Remove the right and left latex commands."""
    expr = re.sub(r"\\left", "", expr)
    expr = re.sub(r"\\right", "", expr)
    return expr


def _fix_sqrt(string):
    _string = re.sub(r"\\sqrt(\s*\w+)", r"\\sqrt{\1}", string)
    return _string


def _fix_interval(expr):
    """Fix interval expression."""
    if "\\in " in expr:
        return expr.split("\\in ")[1].strip()

    return expr


def _inject_implicit_mixed_fraction(step: str):
    """
    Automatically make a mixed number evalable
    e.g. 7 \\frac{3}{4} => 7+3/4
    """
    p1 = re.compile(r"(\d+) *\\frac{(\d+)}{(\d+)}")

    def replacer(match):
        whole_part = match.group(1)
        numerator = match.group(2)
        denominator = match.group(3)

        if whole_part:
            return f"{whole_part} + {numerator}/{denominator}"
        else:
            return f"{numerator}/{denominator}"

    step = p1.sub(replacer, step)
    return step


def normalize_answer_string(expr: str) -> str:
    """Normalize answer expressions."""
    if expr is None:
        return None

    # Remove enclosing `\text{}`.

    expr = _remove_left_and_right(expr)
    expr = _process_and_or_inside_text(expr)
    expr = _remove_right_units(expr)
    expr = _fix_interval(expr)
    for surround_str in ["\\\\text", "\\\\mathrm", "\\\\mathcal", "\\\\textbf", "\\\\textit"]:
        expr = expr.replace(surround_str, "")
        pattern = f"^{surround_str}" + "\{(?P<text>.+?)\}$"
        m = re.search(pattern, expr)
        if m is not None:
            expr = m.group("text")

    expr = expr.replace("\!", "")
    expr = expr.replace("\\%", "%")
    expr = expr.replace("\\$", "$")
    expr = expr.replace("$", "")
    expr = expr.replace("%", "")
    expr = expr.replace("^{\\circ}", "")

    expr = expr.replace(" or ", " , ")
    expr = expr.replace(" and ", " , ")

    expr = expr.replace("million", "*10^6")
    expr = expr.replace("billion", "*10^9")
    expr = expr.replace("trillion", "*10^12")

    for unit in [
        "degree",
        "cm",
        "centimeter",
        "meter",
        "mile",
        "second",
        "minute",
        "hour",
        "week",
        "month",
        "year",
        "foot",
        "feet",
        "inch",
        "yard",
        "p.m.",
        "PM",
    ]:
        expr = re.sub(f"{unit}(es)?(s)? *(\^[0-9]+)?", "", expr)

    if "day" in expr:
        days = [
            "Monday",
            "Tuesday",
            "Wednesday",
            "Thursday",
            "Friday",
            "Saturday",
            "Sunday",
        ]
        weekday_expressed = False
        for day in days:
            if day in expr:
                weekday_expressed = True
                break

        if not weekday_expressed:
            expr = re.sub(f"day(s)?", "", expr)

    expr = re.sub(f"\^ *\\\\circ", "", expr)

    if len(expr) > 0 and expr[0] == "{" and expr[-1] == "}":
        expr = expr[1:-1]

    expr = _fix_sqrt(expr)

    # \frac1b or \frac12 --> \frac{1}{b} and \frac{1}{2}, etc. Even works with \frac1{72} (but not \frac{72}1). Also does a/b --> \\frac{a}{b}
    expr = _fix_fracs(expr)

    # edge case with mixed numbers and negative signs
    expr = re.sub("- *", "-", expr)
    expr = _inject_implicit_mixed_number(expr)
    expr = _inject_implicit_mixed_fraction(expr)
    expr = expr.replace(" ", "")

    if _str_is_int(expr):
        expr = str(_str_to_int(expr))

    return expr


def is_digit(s):
    try:
        if "{,}" in str(s):
            num = float(str(s).replace("{,}", ""))
            return True, num

        num = float(str(s).replace(",", ""))
        return True, num
    except ValueError:
        return False, None


def normalize(answer) -> str:
    # checking if answer is $<number> and removing $ in that case to compare
    if isinstance(answer, str) and bool(re.match(r'\$\d+(\.\d+)?', answer)):
        return answer[1:]

    # checking if answer is <number>% or <number>\\% and removing %
    if isinstance(answer, str) and (
        bool(re.match(r'^\d+(\.\d+)?%$', answer)) or bool(re.match(r'^\d+(\.\d+)?\\%$', answer))
    ):
        return answer.replace("\\%", "").replace("%", "")

    return answer


def math_equal(
    prediction: Union[bool, float, str],
    reference: Union[float, str],
    include_percentage: bool = True,
    tolerance: float = 1e-4,
    timeout: float = 10.0,
) -> bool:
    """
    Exact match of math if and only if:
    1. numerical equal: both can convert to float and are equal
    2. symbolic equal: both can convert to sympy expression and are equal
    """

    # Check that the right antlr version is installed.
    _check_antlr_version()

    from sympy.parsing.sympy_parser import parse_expr

    prediction = normalize(prediction)
    reference = normalize(reference)

    # another round of normalization
    prediction = normalize_answer_string(prediction)
    reference = normalize_answer_string(reference)

    if isinstance(prediction, str) and len(prediction) > 1000:  # handling weird corner-cases
        prediction = prediction[:1000]

    # 0. string comparison
    if isinstance(prediction, str) and isinstance(reference, str):
        if prediction.strip().lower() == reference.strip().lower():
            return True
        if prediction.replace(" ", "") == reference.replace(" ", ""):
            return True

    try:  # 1. numerical equal
        if is_digit(prediction)[0] and is_digit(reference)[0]:
            prediction = is_digit(prediction)[1]
            reference = is_digit(reference)[1]
            # number questions
            if include_percentage:
                gt_result = [reference / 100, reference, reference * 100]
            else:
                gt_result = [reference]
            for item in gt_result:
                try:
                    if isclose(item, prediction, rel_tol=tolerance):
                        return True
                except Exception:
                    continue
            return False
    except Exception:
        pass

    if not prediction and prediction not in [0, False]:
        return False

    # 2. symbolic equal
    reference = str(reference).strip()
    prediction = str(prediction).strip()

    ## deal with [], (), {}
    prediction = format_intervals(prediction)

    pred_str, ref_str = prediction, reference
    if (prediction.startswith("[") and prediction.endswith("]") and not reference.startswith("(")) or (
        prediction.startswith("(") and prediction.endswith(")") and not reference.startswith("[")
    ):
        pred_str = pred_str.strip("[]()")
        ref_str = ref_str.strip("[]()")
    for s in ["{", "}", "(", ")"]:
        ref_str = ref_str.replace(s, "")
        pred_str = pred_str.replace(s, "")
    if pred_str == ref_str:
        return True

    ## [a, b] vs. [c, d], return a==c and b==d
    if (
        prediction
        and reference
        and prediction[0] in "(["
        and prediction[-1] in ")]"
        and prediction[0] == reference[0]
        and prediction[-1] == reference[-1]
    ):
        pred_parts = prediction[1:-1].split(",")
        ref_parts = reference[1:-1].split(",")
        if len(pred_parts) == len(ref_parts):
            if all(
                [
                    math_equal(pred_pt, ref_pt, include_percentage, tolerance)
                    for pred_pt, ref_pt in zip(pred_parts, ref_parts)
                ]
            ):
                return True

    if "," in prediction and "," in reference:
        pred_parts = [item.strip() for item in prediction.split(",")]
        ref_parts = [item.strip() for item in reference.split(",")]

        if len(pred_parts) == len(ref_parts):
            if all(
                [
                    math_equal(pred_parts[i], ref_parts[i], include_percentage, tolerance)
                    for i in range(len(pred_parts))
                ]
            ):
                return True
            else:
                return False

    # if we have point == tuple of values
    if prediction.startswith("Point") and reference[0] == "(" and reference[-1] == ")":
        pred_parts = prediction[prediction.find("(") + 1 : -1].split(",")
        ref_parts = reference[1:-1].split(",")
        if len(pred_parts) == len(ref_parts):
            if all(
                [
                    math_equal(pred_pt, ref_pt, include_percentage, tolerance)
                    for pred_pt, ref_pt in zip(pred_parts, ref_parts)
                ]
            ):
                return True

    # if reference is a matrix
    if reference.startswith("\\begin{pmatrix}") and prediction.startswith("Matrix"):
        try:
            pred_matrix = parse_expr(prediction)
            ref_matrix_items = reference.split()[1:-1:2]
            if len(pred_matrix) == len(ref_matrix_items):
                if all(
                    [
                        math_equal(ref, pred, include_percentage, tolerance)
                        for ref, pred in zip(ref_matrix_items, pred_matrix)
                    ]
                ):
                    return True
        except Exception:
            pass

    return symbolic_equal(prediction, reference, tolerance, timeout)


def symbolic_equal(a, b, tolerance, timeout=10.0):
    import sympy
    from sympy.parsing.latex import parse_latex
    from sympy.parsing.sympy_parser import parse_expr

    def _parse(s):
        for f in [parse_expr, parse_latex]:
            try:
                with time_limit(timeout):
                    return f(s)
            except Exception:
                pass
        return s

    a = _parse(a)
    b = _parse(b)

    try:
        with time_limit(timeout):
            if sympy.simplify(a - b) == 0:
                return True
    except Exception:
        pass

    try:
        with time_limit(timeout):
            if isclose(sympy.N(a), sympy.N(b), rel_tol=tolerance):
                return True
    except Exception:
        pass
    return False


def extract_answer(string: str, extract_from_boxed: bool = True, extract_regex: str = r"The final answer is (.+)$"):
    """Extract Answer String from \\boxed expression or based on regex"""
    if not extract_from_boxed:
        match = re.search(extract_regex, string)
        if match:
            return match.group(1)
        return None

    if "\\boxed" not in string:
        return None

    idx = string.rfind("\\boxed")
    if idx < 0:
        idx = string.rfind("\\fbox")
        if idx < 0:
            return None

    i = idx
    right_brace_idx = None
    num_left_braces_open = 0
    while i < len(string):
        if string[i] == "{":
            num_left_braces_open += 1
        if string[i] == "}":
            num_left_braces_open -= 1
            if num_left_braces_open == 0:
                right_brace_idx = i
                break
        i += 1

    if right_brace_idx is None:
        retval = None
    else:
        retval = string[idx : right_brace_idx + 1]

    if retval:
        left = "\\boxed{"
        try:
            assert retval[: len(left)] == left
            assert retval[-1] == "}"
            return retval[len(left) : -1]
        except AssertionError:
            return None

    return None


class TimeoutException(Exception):
    pass


@contextlib.contextmanager
def time_limit(seconds: float):
    def signal_handler(signum, frame):
        raise TimeoutException("Timed out!")

    signal.setitimer(signal.ITIMER_REAL, seconds)
    signal.signal(signal.SIGALRM, signal_handler)
    try:
        yield
    finally:
        signal.setitimer(signal.ITIMER_REAL, 0)


def format_intervals(prediction):
    patterns = {
        "Interval(": r"^Interval\((.*)\)$",
        "Interval.Ropen(": r"^Interval\.Ropen\((.*)\)$",
        "Interval.Lopen(": r"^Interval\.Lopen\((.*)\)$",
        "Interval.open(": r"^Interval\.open\((.*)\)$",
    }

    for key, pattern in patterns.items():
        match = re.match(pattern, prediction)
        if match:
            inner_content = match.group(1)

            if key == "Interval(":  # Intarval(a, b) == [a, b]
                return f"[{inner_content}]"
            elif key == "Interval.Ropen(":  # Intarval.Ropen(a, b) == [a, b)
                return f"[{inner_content})"
            elif key == "Interval.Lopen(":  # Intarval.Lopen(a, b) == (a, b]
                return f"({inner_content}]"
            elif key == "Interval.open(":  # Intarval.open(a, b) == (a, b)
                return f"({inner_content})"

    return prediction<|MERGE_RESOLUTION|>--- conflicted
+++ resolved
@@ -84,11 +84,7 @@
 import contextlib
 import re
 import signal
-<<<<<<< HEAD
-import sys
-=======
 from importlib.metadata import PackageNotFoundError, version
->>>>>>> 7a23aa2e
 from math import isclose
 from typing import Union
 
