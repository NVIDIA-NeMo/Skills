--- conflicted
+++ resolved
@@ -22,14 +22,9 @@
 import subprocess
 import sys
 import tempfile
-<<<<<<< HEAD
 import threading
 import time
-=======
-import signal
->>>>>>> 3d96e313
 from io import StringIO
-import psutil
 
 import psutil
 from flask import Flask, request
@@ -37,67 +32,11 @@
 
 app = Flask(__name__)
 
-<<<<<<< HEAD
 # Global dictionary to store IPython shells by session_id
 sessions = {}
 session_lock = threading.Lock()
 SESSION_TIMEOUT = float(os.getenv('SANDBOX_SESSION_TIMEOUT', -1))
 
-=======
-MEM_LIMIT_BYTES = int(os.environ.get('NEMO_SKILLS_SANDBOX_MEM_LIMIT', 10 * 1024 ** 3))  # 10 GiB default
-
-# Code to kill the process tree for lean4 code execution
-def kill_process_tree(proc):
-    """
-    Safely and aggressively kills a process and all its descendants.
-    This is the recommended approach for ensuring cleanup.
-    """
-    try:
-        parent = psutil.Process(proc.pid)
-        # Get all children of the process, recursively.
-        children = parent.children(recursive=True)
-        # Add the parent to the list of processes to be killed.
-        all_processes = children + [parent]
-        
-        # Kill all processes in the tree.
-        for p in all_processes:
-            try:
-                # SIGKILL is a forceful, non-ignorable kill signal.
-                p.kill()
-            except psutil.NoSuchProcess:
-                # The process might have already died, which is fine.
-                pass
-        
-        # Wait for all processes to be terminated.
-        gone, alive = psutil.wait_procs(all_processes, timeout=3)
-        if alive:
-            # If any processes are still alive, they are likely zombies
-            # or in an unkillable state. This is a last resort.
-            for p in alive:
-                print(f"Warning: Process {p.pid} could not be killed.")
-    except psutil.NoSuchProcess:
-        # The main process already died before we could kill it.
-        pass
-    except Exception as e:
-        print(f"Error in kill_process_tree: {e}")
-
-def set_limits(mem_bytes: int = MEM_LIMIT_BYTES) -> None:
-    """
-    Apply RLIMITs and start a new session for the child process.
-
-    Called via `preexec_fn` (subprocess) or directly in a forked worker.
-    """
-    resource.setrlimit(resource.RLIMIT_AS,   (mem_bytes, mem_bytes))
-    resource.setrlimit(resource.RLIMIT_DATA, (mem_bytes, mem_bytes))
-    os.setsid()                              # isolate PGID / signals
-
-def execute_ipython(generated_code, timeout):
-    # running in a separate process to ensure any kind of crashes are properly handled
-    queue = multiprocessing.Queue()
-    process = multiprocessing.Process(target=execute_code_subprocess, args=(generated_code, queue))
-    process.start()
-    process.join(timeout=timeout)
->>>>>>> 3d96e313
 
 def cleanup_expired_sessions():
     """Remove IPython sessions that haven't been used recently"""
@@ -295,6 +234,7 @@
         process.wait(timeout=1)  # reap, no extra timeout needed
         return {"process_status": "timeout", "stdout": "", "stderr": "Timed out\n"}
 
+
 def execute_python(generated_code, std_input, timeout, language):
 
     execution_command = [language, "-c", generated_code]
@@ -322,22 +262,14 @@
 
 def execute_lean4(generated_code, timeout):
     temp_file_name = None
-<<<<<<< HEAD
     proc = None  # <-- Keep track of the process object
-=======
-    proc = None # <-- Keep track of the process object
->>>>>>> 3d96e313
     try:
         project_path = "/lean4/my_project"
         # Use a with statement for the temp file to ensure it's closed
         with tempfile.NamedTemporaryFile(dir=project_path, delete=False, suffix=".lean") as temp_file:
             temp_file_name = temp_file.name
             temp_file.write(generated_code.encode('utf-8'))
-<<<<<<< HEAD
             temp_file.flush()  # Ensure data is written to disk
-=======
-            temp_file.flush() # Ensure data is written to disk
->>>>>>> 3d96e313
 
         # Use subprocess.Popen for more control
         proc = subprocess.Popen(
@@ -345,11 +277,7 @@
             stdout=subprocess.PIPE,
             stderr=subprocess.PIPE,
             cwd=project_path,
-<<<<<<< HEAD
             preexec_fn=os.setsid,
-=======
-            preexec_fn=os.setsid
->>>>>>> 3d96e313
         )
 
         # Communicate with the process, which waits for it to finish
@@ -371,11 +299,6 @@
 
         # kill the process tree
         kill_process_tree(proc)
-<<<<<<< HEAD
-
-=======
-        
->>>>>>> 3d96e313
         # Now we can safely get any output that was generated before the kill.
         stdout, stderr = proc.communicate()
 
@@ -395,24 +318,6 @@
             os.remove(temp_file_name)
 
 
-<<<<<<< HEAD
-=======
-# need to memory-limit to avoid common errors of allocating too much
-# but this has to be done in a subprocess to not crush server itself
-def execute_code_subprocess(generated_code, queue):
-
-    # this can be overriden inside generated code, so it's not a guaranteed protection
-    set_limits()
-    sys.stdout = StringIO()
-    try:
-        exec(generated_code, {})
-        queue.put(sys.stdout.getvalue())
-    except Exception as e:
-        print(f"Error: {str(e)}")
-        queue.put({"process_status": "error", "stdout": "", "stderr": str(e) + "\n"})
-
-
->>>>>>> 3d96e313
 # Main Flask endpoint to handle execution requests
 @app.route("/execute", methods=["POST"])
 def execute():
@@ -420,7 +325,6 @@
     timeout = request.json['timeout']
     language = request.json.get('language', 'ipython')
     std_input = request.json.get('std_input', '')
-<<<<<<< HEAD
     max_output_characters = request.json.get('max_output_characters', 1000)
     traceback_verbosity = request.json.get('traceback_verbosity', 'Plain')
 
@@ -477,15 +381,6 @@
 def health():
     """Health check endpoint for load balancer"""
     return {"status": "healthy", "port": os.environ.get('FLASK_PORT', '6000')}
-=======
-
-    if language == 'ipython':
-        return execute_ipython(generated_code, timeout)
-    elif language == 'lean4':
-        return execute_lean4(generated_code, timeout)
-    else:
-        return execute_python(generated_code, std_input, timeout, language)
->>>>>>> 3d96e313
 
 
 if __name__ == '__main__':
