# Copyright (c) 2024, NVIDIA CORPORATION.  All rights reserved.
#
# Licensed under the Apache License, Version 2.0 (the "License");
# you may not use this file except in compliance with the License.
# You may obtain a copy of the License at
#
#     http://www.apache.org/licenses/LICENSE-2.0
#
# Unless required by applicable law or agreed to in writing, software
# distributed under the License is distributed on an "AS IS" BASIS,
# WITHOUT WARRANTIES OR CONDITIONS OF ANY KIND, either express or implied.
# See the License for the specific language governing permissions and
# limitations under the License.


import logging
import multiprocessing
import os
import re
import resource
import signal
import subprocess
import sys
import tempfile
<<<<<<< HEAD
import threading
import time
=======
from io import StringIO
>>>>>>> 2263a6d9

import psutil
from flask import Flask, request
from IPython.terminal.interactiveshell import TerminalInteractiveShell
from IPython.utils import io

app = Flask(__name__)

<<<<<<< HEAD
# Identify worker and configure logging so messages are visible per-worker
worker_id = os.getenv("WORKER_NUM", "unknown")
logging.basicConfig(
    level=logging.INFO,
    format=f"[worker {worker_id}] %(asctime)s %(levelname)s: %(message)s",
)


def log_session_count(prefix: str = "") -> None:
    try:
        logging.info("%sactive_sessions=%d", prefix, len(sessions))
    except Exception:
        pass


# Global dictionary to store IPython shells by session_id
sessions = {}
session_lock = threading.Lock()
SESSION_TIMEOUT = float(os.getenv("SANDBOX_SESSION_TIMEOUT", 1800))  # 1 hour


def cleanup_expired_sessions():
    """Remove IPython sessions that haven't been used recently"""
    current_time = time.time()
    with session_lock:
        expired_sessions = []
        for session_id, session_data in sessions.items():
            if current_time - session_data["last_used"] > SESSION_TIMEOUT:
                expired_sessions.append(session_id)

        for session_id in expired_sessions:
            try:
                del sessions[session_id]
                logging.info(f"Cleaned up expired session: {session_id}")
            except Exception as e:
                logging.warning(f"Error cleaning up session {session_id}: {e}")


def get_or_create_session(session_id):
    """Get existing IPython session or create a new one (fast startup)"""
    current_time = time.time()
    new_session_created = False
    with session_lock:
        if session_id not in sessions:
            new_session_created = True
            try:
                # Create new IPython shell instance for each session
                shell = TerminalInteractiveShell()
                shell.init_create_namespaces()  # Initialize the shell properly
                shell.user_ns["_oh"] = {}

                sessions[session_id] = {"shell": shell, "created": current_time, "last_used": current_time}
                logging.info("Created new IPython session: %s (total=%d)", session_id, len(sessions))
                log_session_count()
            except Exception as e:
                logging.error("Failed to create IPython session %s: %s", session_id, e)
                raise
        else:
            sessions[session_id]["last_used"] = current_time

        return sessions[session_id], new_session_created


def postprocess_output(output, traceback_verbosity):
    if traceback_verbosity not in ["Minimal", "Plain"]:
        return output

    def strip_ansi_codes(text):
        ansi_escape = re.compile(r"\x1B(?:[@-Z\-_]|\[[0-?]*[ -/]*[@-~])")
        return ansi_escape.sub("", text)

    output = strip_ansi_codes(output)
    lines = []
    for line in output.split("\n"):
        if line.strip().startswith("File <ipython-"):
            continue
        line = re.sub(r"^Out\[\d+\]:\s*", "", line)
        lines.append(line)

    # Remove leading blank lines introduced by displayhook
    while lines and lines[0] == "":
        lines.pop(0)

    output = "\n".join(lines).rstrip()
    return output + ("\n" if output else "")


def execute_ipython_session(generated_code, session_id, traceback_verbosity="Plain"):
    """Execute Python code in a persistent IPython session"""
    try:
        # Clean up expired sessions periodically
        if SESSION_TIMEOUT > 0:
            cleanup_expired_sessions()

        # Get or create session
        session_data, new_session_created = get_or_create_session(session_id)
        shell = session_data["shell"]
        shell.InteractiveTB.set_mode(mode=traceback_verbosity)

        # Capture stdout/stderr
        try:
            with io.capture_output() as captured:
                result = shell.run_cell(generated_code)
            stdout_result = captured.stdout
            stderr_result = captured.stderr
            has_error = result.error_before_exec or result.error_in_exec
            process_status = "completed" if not has_error else "error"

        except Exception as e:
            process_status = "error"
            stdout_result = captured.stdout if "captured" in locals() else ""
            stderr_extra = f"\n{type(e).__name__}: {e}"
            stderr_result = (captured.stderr if "captured" in locals() else "") + stderr_extra
            stdout_result += stderr_result
            stderr_result = ""

        return {
            "process_status": process_status,
            "stdout": postprocess_output(stdout_result, traceback_verbosity),
            "stderr": postprocess_output(stderr_result, traceback_verbosity),
            "new_session_created": new_session_created,
        }

    except Exception as e:
        return {
            "process_status": "error",
            "stdout": "",
            "stderr": f"Session error: {e}\n",
            "new_session_created": new_session_created,
        }


# Log per-request session count after each response
@app.after_request
def _after_log_session_count(response):
    log_session_count()
    return response


MEM_LIMIT_BYTES = int(os.environ.get("NEMO_SKILLS_SANDBOX_MEM_LIMIT", 10 * 1024**3))  # 10 GiB default

# Set per-worker memory limit for ipython session
resource.setrlimit(resource.RLIMIT_AS, (2 * MEM_LIMIT_BYTES, 2 * MEM_LIMIT_BYTES))
resource.setrlimit(resource.RLIMIT_DATA, (2 * MEM_LIMIT_BYTES, 2 * MEM_LIMIT_BYTES))
logging.info("Applied worker memory limit (RLIMIT_AS/RLIMIT_DATA): %d bytes", 2 * MEM_LIMIT_BYTES)

=======
MEM_LIMIT_BYTES = int(os.environ.get("NEMO_SKILLS_SANDBOX_MEM_LIMIT", 10 * 1024**3))  # 10 GiB default

>>>>>>> 2263a6d9

# Code to kill the process tree for lean4 code execution
def kill_process_tree(proc):
    """
    Safely and aggressively kills a process and all its descendants.
    This is the recommended approach for ensuring cleanup.
    """
    try:
        parent = psutil.Process(proc.pid)
        # Get all children of the process, recursively.
        children = parent.children(recursive=True)
        # Add the parent to the list of processes to be killed.
        all_processes = children + [parent]

        # Kill all processes in the tree.
        for p in all_processes:
            try:
                # SIGKILL is a forceful, non-ignorable kill signal.
                p.kill()
            except psutil.NoSuchProcess:
                # The process might have already died, which is fine.
                pass

        # Wait for all processes to be terminated.
        gone, alive = psutil.wait_procs(all_processes, timeout=3)
        if alive:
            # If any processes are still alive, they are likely zombies
            # or in an unkillable state. This is a last resort.
            for p in alive:
                logging.warning("Process %s could not be killed.", p.pid)
    except psutil.NoSuchProcess:
        # The main process already died before we could kill it.
        pass
    except Exception as e:
        logging.error("Error in kill_process_tree: %s", e)



def set_limits(mem_bytes: int = MEM_LIMIT_BYTES) -> None:
    """
    Apply RLIMITs and start a new session for the child process.

    Called via `preexec_fn` (subprocess) or directly in a forked worker.
    """
    resource.setrlimit(resource.RLIMIT_AS, (mem_bytes, mem_bytes))
    resource.setrlimit(resource.RLIMIT_DATA, (mem_bytes, mem_bytes))
    os.setsid()  # isolate PGID / signals
<<<<<<< HEAD
=======

>>>>>>> 2263a6d9


<<<<<<< HEAD
=======

>>>>>>> 2263a6d9
def execute_python(generated_code, std_input, timeout, language):
    execution_command = [language, "-c", generated_code]
    try:
        process = subprocess.Popen(
            execution_command,
            stdin=subprocess.PIPE,
            stdout=subprocess.PIPE,
            stderr=subprocess.PIPE,
            text=True,
            universal_newlines=True,
            preexec_fn=set_limits,
        )
        stdout, stderr = process.communicate(input=std_input, timeout=timeout)
        return {"process_status": "completed", "stdout": stdout, "stderr": stderr}
    except subprocess.TimeoutExpired:
        try:
            # kill the whole process group
            os.killpg(process.pid, signal.SIGKILL)
        except ProcessLookupError:
            pass
        process.wait(timeout=1)  # reap, no extra timeout needed
        return {"process_status": "timeout", "stdout": "", "stderr": "Timed out\n"}


def execute_lean4(generated_code, timeout):
    temp_file_name = None
    proc = None  # <-- Keep track of the process object
    try:
        project_path = "/lean4/my_project"
        # Use a with statement for the temp file to ensure it's closed
        with tempfile.NamedTemporaryFile(dir=project_path, delete=False, suffix=".lean") as temp_file:
            temp_file_name = temp_file.name
            temp_file.write(generated_code.encode("utf-8"))
            temp_file.flush()  # Ensure data is written to disk

        # Use subprocess.Popen for more control
        proc = subprocess.Popen(
            ["lake", "env", "--dir", project_path, "lean", temp_file_name],
            stdout=subprocess.PIPE,
            stderr=subprocess.PIPE,
            cwd=project_path,
            preexec_fn=os.setsid,
        )

        # Communicate with the process, which waits for it to finish
        # This will raise TimeoutExpired if the timeout is reached
        stdout, stderr = proc.communicate(timeout=timeout)

        if proc.returncode == 0:
            process_status = "completed"
        else:
            process_status = "failed"

        return {
            "process_status": process_status,
            "stdout": stdout.decode("utf-8"),
            "stderr": stderr.decode("utf-8"),
        }

    except subprocess.TimeoutExpired:
        # kill the process tree
        kill_process_tree(proc)
<<<<<<< HEAD
=======

>>>>>>> 2263a6d9
        # Now we can safely get any output that was generated before the kill.
        stdout, stderr = proc.communicate()

        final_stderr = stderr.decode("utf-8") + "Timed out\n"
        return {
            "process_status": "timeout",
            "stdout": stdout.decode("utf-8"),
            "stderr": final_stderr,
        }

    except Exception as e:
        logging.error("Error executing Lean4 code: %s", e)
        return {"process_status": "error", "stdout": "", "stderr": str(e) + "\n"}
    finally:
        # Safely remove the temporary file if it was created
        if temp_file_name and os.path.exists(temp_file_name):
            os.remove(temp_file_name)


<<<<<<< HEAD
# Main Flask endpoint to handle execution requests
@app.route("/execute", methods=["POST"])
def execute():
    generated_code = request.json["generated_code"]
    timeout = request.json["timeout"]
    language = request.json.get("language", "ipython")
    std_input = request.json.get("std_input", "")
    max_output_characters = request.json.get("max_output_characters", 1000)
    traceback_verbosity = request.json.get("traceback_verbosity", "Plain")

    session_id = request.headers.get("X-Session-ID")

    if language == "ipython":
        if session_id is None:
            return {"error": "X-Session-ID header required for ipython sessions"}, 400
        result = execute_ipython_session(generated_code, session_id, traceback_verbosity)
    elif language == "lean4":
        result = execute_lean4(generated_code, timeout)
    else:
        result = execute_python(generated_code, std_input, timeout, language)

    if len(result["stdout"]) > max_output_characters:
        result["stdout"] = result["stdout"][:max_output_characters] + "<output cut>"
    if len(result["stderr"]) > max_output_characters:
        result["stderr"] = result["stderr"][:max_output_characters] + "<output cut>"

    return result


# Session management endpoints
@app.route("/sessions", methods=["GET"])
def list_sessions():
    """List all active IPython sessions"""
=======
def execute_shell(command, timeout):
    tmp_path = None
    try:
        # Write the full script to a temp file so /bin/bash can read it from disk
        with tempfile.NamedTemporaryFile(delete=False, suffix=".sh", mode="w") as tmp:
            tmp.write(command)
            tmp_path = tmp.name
        os.chmod(tmp_path, 0o755)

        result = subprocess.run(
            ["/bin/bash", tmp_path],
            stdout=subprocess.PIPE,
            stderr=subprocess.PIPE,
            text=True,
            timeout=timeout,
            preexec_fn=set_limits,
        )
        return {"stdout": result.stdout, "stderr": result.stderr}
    except subprocess.TimeoutExpired:
        return {"stdout": "", "stderr": "Timed out\n"}
    finally:
        if tmp_path and os.path.exists(tmp_path):
            os.remove(tmp_path)


# need to memory-limit to avoid common errors of allocating too much
# but this has to be done in a subprocess to not crush server itself
def execute_code_subprocess(generated_code, queue):
    # this can be overriden inside generated code, so it's not a guaranteed protection
    set_limits()
    sys.stdout = StringIO()
>>>>>>> 2263a6d9
    try:
        session_info = {}
        with session_lock:
            # Snapshot items to avoid iteration errors if dict changes
            for session_id, session_data in list(sessions.items()):
                session_info[session_id] = {
                    "backend": "ipython",
                    "created": session_data["created"],
                    "last_used": session_data["last_used"],
                    "alive": True,  # IPython sessions are always "alive"
                }
        return {"sessions": session_info, "backend": "ipython"}
    except Exception as e:
        import traceback

        error_msg = f"Error in list_sessions: {str(e)}\n{traceback.format_exc()}"
        logging.error(error_msg)
        return {"error": error_msg}, 500

<<<<<<< HEAD

@app.route("/sessions/<session_id>", methods=["DELETE"])
def delete_session(session_id):
    """Delete a specific IPython session"""
    with session_lock:
        if session_id in sessions:
            try:
                del sessions[session_id]
                return {"message": f"IPython session {session_id} deleted successfully"}
            except Exception as e:
                return {"error": f"Error deleting IPython session {session_id}: {e}"}, 500
        else:
            return {"error": f"IPython session {session_id} not found"}, 404


@app.route("/health", methods=["GET"])
def health():
    return {"status": "healthy", "worker": os.environ.get("WORKER_NUM", "unknown")}
=======
# Main Flask endpoint to handle execution requests
@app.route("/execute", methods=["POST"])
def execute():
    generated_code = request.json["generated_code"]
    timeout = request.json["timeout"]
    language = request.json.get("language", "ipython")
    std_input = request.json.get("std_input", "")

    if language == "ipython":
        return execute_ipython(generated_code, timeout)
    elif language == "lean4":
        return execute_lean4(generated_code, timeout)
    elif language == "shell":
        return execute_shell(generated_code, timeout)
    else:
        return execute_python(generated_code, std_input, timeout, language)
>>>>>>> 2263a6d9


if __name__ == "__main__":
    log = logging.getLogger("werkzeug")
    log.setLevel(logging.WARNING)
    app.run(port=6000)<|MERGE_RESOLUTION|>--- conflicted
+++ resolved
@@ -22,12 +22,8 @@
 import subprocess
 import sys
 import tempfile
-<<<<<<< HEAD
 import threading
 import time
-=======
-from io import StringIO
->>>>>>> 2263a6d9
 
 import psutil
 from flask import Flask, request
@@ -36,7 +32,6 @@
 
 app = Flask(__name__)
 
-<<<<<<< HEAD
 # Identify worker and configure logging so messages are visible per-worker
 worker_id = os.getenv("WORKER_NUM", "unknown")
 logging.basicConfig(
@@ -183,10 +178,6 @@
 resource.setrlimit(resource.RLIMIT_DATA, (2 * MEM_LIMIT_BYTES, 2 * MEM_LIMIT_BYTES))
 logging.info("Applied worker memory limit (RLIMIT_AS/RLIMIT_DATA): %d bytes", 2 * MEM_LIMIT_BYTES)
 
-=======
-MEM_LIMIT_BYTES = int(os.environ.get("NEMO_SKILLS_SANDBOX_MEM_LIMIT", 10 * 1024**3))  # 10 GiB default
-
->>>>>>> 2263a6d9
 
 # Code to kill the process tree for lean4 code execution
 def kill_process_tree(proc):
@@ -224,7 +215,6 @@
         logging.error("Error in kill_process_tree: %s", e)
 
 
-
 def set_limits(mem_bytes: int = MEM_LIMIT_BYTES) -> None:
     """
     Apply RLIMITs and start a new session for the child process.
@@ -234,16 +224,8 @@
     resource.setrlimit(resource.RLIMIT_AS, (mem_bytes, mem_bytes))
     resource.setrlimit(resource.RLIMIT_DATA, (mem_bytes, mem_bytes))
     os.setsid()  # isolate PGID / signals
-<<<<<<< HEAD
-=======
-
->>>>>>> 2263a6d9
-
-
-<<<<<<< HEAD
-=======
-
->>>>>>> 2263a6d9
+
+
 def execute_python(generated_code, std_input, timeout, language):
     execution_command = [language, "-c", generated_code]
     try:
@@ -306,10 +288,6 @@
     except subprocess.TimeoutExpired:
         # kill the process tree
         kill_process_tree(proc)
-<<<<<<< HEAD
-=======
-
->>>>>>> 2263a6d9
         # Now we can safely get any output that was generated before the kill.
         stdout, stderr = proc.communicate()
 
@@ -329,41 +307,6 @@
             os.remove(temp_file_name)
 
 
-<<<<<<< HEAD
-# Main Flask endpoint to handle execution requests
-@app.route("/execute", methods=["POST"])
-def execute():
-    generated_code = request.json["generated_code"]
-    timeout = request.json["timeout"]
-    language = request.json.get("language", "ipython")
-    std_input = request.json.get("std_input", "")
-    max_output_characters = request.json.get("max_output_characters", 1000)
-    traceback_verbosity = request.json.get("traceback_verbosity", "Plain")
-
-    session_id = request.headers.get("X-Session-ID")
-
-    if language == "ipython":
-        if session_id is None:
-            return {"error": "X-Session-ID header required for ipython sessions"}, 400
-        result = execute_ipython_session(generated_code, session_id, traceback_verbosity)
-    elif language == "lean4":
-        result = execute_lean4(generated_code, timeout)
-    else:
-        result = execute_python(generated_code, std_input, timeout, language)
-
-    if len(result["stdout"]) > max_output_characters:
-        result["stdout"] = result["stdout"][:max_output_characters] + "<output cut>"
-    if len(result["stderr"]) > max_output_characters:
-        result["stderr"] = result["stderr"][:max_output_characters] + "<output cut>"
-
-    return result
-
-
-# Session management endpoints
-@app.route("/sessions", methods=["GET"])
-def list_sessions():
-    """List all active IPython sessions"""
-=======
 def execute_shell(command, timeout):
     tmp_path = None
     try:
@@ -389,13 +332,41 @@
             os.remove(tmp_path)
 
 
-# need to memory-limit to avoid common errors of allocating too much
-# but this has to be done in a subprocess to not crush server itself
-def execute_code_subprocess(generated_code, queue):
-    # this can be overriden inside generated code, so it's not a guaranteed protection
-    set_limits()
-    sys.stdout = StringIO()
->>>>>>> 2263a6d9
+# Main Flask endpoint to handle execution requests
+@app.route("/execute", methods=["POST"])
+def execute():
+    generated_code = request.json["generated_code"]
+    timeout = request.json["timeout"]
+    language = request.json.get("language", "ipython")
+    std_input = request.json.get("std_input", "")
+    max_output_characters = request.json.get("max_output_characters", 1000)
+    traceback_verbosity = request.json.get("traceback_verbosity", "Plain")
+
+    session_id = request.headers.get("X-Session-ID")
+
+    if language == "ipython":
+        if session_id is None:
+            return {"error": "X-Session-ID header required for ipython sessions"}, 400
+        result = execute_ipython_session(generated_code, session_id, traceback_verbosity)
+    elif language == "lean4":
+        result = execute_lean4(generated_code, timeout)
+    elif language == "shell":
+        return execute_shell(generated_code, timeout)
+    else:
+        result = execute_python(generated_code, std_input, timeout, language)
+
+    if len(result["stdout"]) > max_output_characters:
+        result["stdout"] = result["stdout"][:max_output_characters] + "<output cut>"
+    if len(result["stderr"]) > max_output_characters:
+        result["stderr"] = result["stderr"][:max_output_characters] + "<output cut>"
+
+    return result
+
+
+# Session management endpoints
+@app.route("/sessions", methods=["GET"])
+def list_sessions():
+    """List all active IPython sessions"""
     try:
         session_info = {}
         with session_lock:
@@ -415,7 +386,6 @@
         logging.error(error_msg)
         return {"error": error_msg}, 500
 
-<<<<<<< HEAD
 
 @app.route("/sessions/<session_id>", methods=["DELETE"])
 def delete_session(session_id):
@@ -434,24 +404,6 @@
 @app.route("/health", methods=["GET"])
 def health():
     return {"status": "healthy", "worker": os.environ.get("WORKER_NUM", "unknown")}
-=======
-# Main Flask endpoint to handle execution requests
-@app.route("/execute", methods=["POST"])
-def execute():
-    generated_code = request.json["generated_code"]
-    timeout = request.json["timeout"]
-    language = request.json.get("language", "ipython")
-    std_input = request.json.get("std_input", "")
-
-    if language == "ipython":
-        return execute_ipython(generated_code, timeout)
-    elif language == "lean4":
-        return execute_lean4(generated_code, timeout)
-    elif language == "shell":
-        return execute_shell(generated_code, timeout)
-    else:
-        return execute_python(generated_code, std_input, timeout, language)
->>>>>>> 2263a6d9
 
 
 if __name__ == "__main__":
