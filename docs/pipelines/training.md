--- conflicted
+++ resolved
@@ -85,24 +85,6 @@
 want to disable averaging, set it to the last training step). If you only want
 to average the checkpoints of the finished job, set `--num_training_jobs=0`.
 
-<<<<<<< HEAD
-Typically after training we want to follow up with evaluation. You can schedule
-an evaluation job right away by providing a `--run_after=my-training-job` argument
-which will appropriately set slurm dependencies.
-
-```bash
-ns eval \
-    --cluster=slurm \
-    --model=/workspace/my-training-job/checkpoints/model-averaged-nemo \
-    --server_type=nemo \
-    --output_dir=/workspace/my-training-job/results/ \
-    --benchmarks gsm8k,math \
-    --server_gpus=8 \
-    --run_after=my-training-job
-```
-
-=======
->>>>>>> d5d70328
 ## Chaining pipelines with Python
 
 Typically after training we want to follow up with evaluation. You can schedule
