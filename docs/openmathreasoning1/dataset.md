# Dataset construction

OpenMathReasoning-1 dataset consists of mathematical problems collected from [AoPS community forums](https://artofproblemsolving.com/community). Below we describe the pipeline used to create this dataset. All relevant scripts are available in
[recipes/openmathreasoning](https://github.com/NVIDIA/NeMo-Skills/tree/main/recipes/openmathreasoning) folder.

If you don't have a slurm cluster with a large number of GPUs,
you can still try out all the steps of our pipeline by using [Nvidia NIM models](https://build.nvidia.com/). We include
a 10-sample subset of the raw data in [configs/example-data.txt](https://github.com/NVIDIA/NeMo-Skills/tree/main/recipes/openmathreasoning/configs/example-data.txt) and you can
switch to that data and NIM models by adding `--mode demo` to all the pipeline commands. We also use different models
in this "demo" mode to make it faster, but you can change [configs/demo.yaml](https://github.com/NVIDIA/NeMo-Skills/tree/main/recipes/openmathreasoning/configs/demo.yaml) to pick
any other models supported in https://build.nvidia.com. Make sure to define `NVIDIA_API_KEY` environment variable for this to work
(and ignore scraping and model preparation steps as they are not needed when using NIM models).

Finally, please make sure to go through the
[getting started documentation](../basics/index.md) to make sure you understand how the below commands
work and avoid running into errors.


## Data scraping

There is a great open-source [AoPS-Instruct repository](https://github.com/dsl-lab/aops) where you can find the scripts to scrape
the data. There is also a [DeepStudentLlama/AoPS-Instruct HF dataset](https://huggingface.co/datasets/DeepStudentLlama/AoPS-Instruct) where the raw forum data can be found.
While we didn't use that repository/dataset in our work directly, it should produce a similar output to our internal scripts.

To download and preprocess raw data you can run

```bash
python scripts/prepare_raw_data.py
```

This script will rename certain columns in the original dataset to align with our scripts, combine forum discussions into
a single string, remove quotes and truncate the discussions that are longer than 24000 tokens. The prepared data will be
saved as `raw_aops_data.jsonl`.

The output file should have ~550k rows, so all of the following commands will take a very long time and require a big
number of GPUs if you want to run them on full data. If you just want to try out the full pipeline, we recommend to subsample
the dataset by e.g. running

```bash
mv raw_aops_data.jsonl raw_aops_data_full.jsonl
head -n 1000 raw_aops_data_full.jsonl > raw_aops_data.jsonl
```

## Model conversion

Here are the steps to download/convert all models that we used to create this dataset.

Download the models by running this on cluster from the path that is mounted as `/hf_models` in your cluster config.
```
pip install -U "huggingface_hub[cli]"
huggingface-cli download Qwen/Qwen2.5-32B-Instruct --local-dir Qwen2.5-32B-Instruct
huggingface-cli download Qwen/QwQ-32B --local-dir QwQ-32B
huggingface-cli download deepseek-ai/DeepSeek-R1 --local-dir DeepSeek-R1
```

Convert the model to TensorRT-LLM with the following (you can skip this and make corresponding changes in the pipeline
scripts to run with `server_type=vllm` or `server_type=sglang`)

```bash
ns convert \
   --cluster=slurm \
   --input_model=/hf_models/Qwen2.5-32B-Instruct \
   --output_model=/trt_models/qwen2.5-32b-instruct \
   --convert_from=hf \
   --convert_to=trtllm \
   --num_gpus=8 \
   --model_type=qwen \
   --hf_model_name=Qwen/Qwen2.5-32B-Instruct \
   --max_input_len 24580 \
   --max_seq_len 32768

ns convert \
   --cluster=slurm \
   --input_model=/hf_models/QwQ-32B \
   --output_model=/trt_models/qwq-32b \
   --convert_from=hf \
   --convert_to=trtllm \
   --num_gpus=8 \
   --model_type=qwen \
   --hf_model_name=Qwen/QwQ-32B \
   --max_input_len 24580 \
   --max_seq_len 32768
```

At the time of our experiments serving DeepSeek-R1 model with sglang was faster than with TensorRT-LLM, so
we do not convert that model, but instead prepare a sharded checkpoint that is much faster to load.

```python
from nemo_skills.pipeline.cli import run_cmd, wrap_arguments
from nemo_skills.pipeline.utils import get_ray_server_cmd

cmd = get_ray_server_cmd(
    "python3 nemo_skills/conversion/save_sharded_state.py "
    "    --model=/hf_models/DeepSeek-R1 "
    "    --output=/hf_models/DeepSeek-R1-tp16 "
    "    --tensor-parallel-size=16 "
    "    --max_model_len=8192 "
    "    --trust-remote-code "
    "    --enforce-eager "
)

run_cmd(
    ctx=wrap_arguments(cmd),
    cluster="slurm",
    num_gpus=8,
    num_nodes=2,
    # we are using vllm's script to shard but the model can be served with sglang
    container="vllm",
    log_dir="/hf_models/DeepSeek-R1-tp16",
)
```

## Problem generation pipeline

[Problem generation pipeline](https://github.com/NVIDIA/NeMo-Skills/tree/main/recipes/openmathreasoning/pipelines/problem_generation.py)
consists of the following stages:

1. [Extract all problems](https://github.com/NVIDIA/NeMo-Skills/tree/main/recipes/openmathreasoning/prompts/extract-problems.yaml)
   from the first forum post (`extract_problems` stage).
2. Classify whether each problem belongs to one of the following categories:
   [proof question](https://github.com/NVIDIA/NeMo-Skills/tree/main/recipes/openmathreasoning/prompts/classify-if-proof.yaml),
   [binary question](https://github.com/NVIDIA/NeMo-Skills/tree/main/recipes/openmathreasoning/prompts/classify-if-binary.yaml),
   [multiple-choice question](https://github.com/NVIDIA/NeMo-Skills/tree/main/recipes/openmathreasoning/prompts/classify-if-mcq.yaml),
   [invalid question](https://github.com/NVIDIA/NeMo-Skills/tree/main/recipes/openmathreasoning/prompts/classify-if-invalid.yaml)
   (`classify_problems` stage).
3. [Extract answers](https://github.com/NVIDIA/NeMo-Skills/tree/main/recipes/openmathreasoning/prompts/extract-answers.yaml)
   from the forum discussions (`extract_answers` stage).
4. [Convert proof questions](https://github.com/NVIDIA/NeMo-Skills/tree/main/recipes/openmathreasoning/prompts/convert-proofs.yaml)
   to answer questions (`convert_proofs` stage).
5. Remove all binary/multiple-choice/invalid problems and merge remaining problems with converted proofs (`merge_data` stage).
6. [Decontaminate](../pipelines/decontamination.md) the resulting questions with popular math benchmarks (`decontaminate` stage).

You can run the full pipeline with

```
python recipes/openmathreasoning/pipelines/problem_generation.py
```

You can specify a subset of stages using `--stages` argument, e.g. `--stages extract_problems` or `--stages classify_problems,extract_answers`.

If you want to run using [Nvidia NIM models](https://build.nvidia.com/models) on 10 example questions, add `--mode demo`.


## CoT solution generation pipeline

[Solution generation pipeline](https://github.com/NVIDIA/NeMo-Skills/tree/main/recipes/openmathreasoning/pipelines/solution_generation.py)
consists of the following stages:

1. [Generate solutions](../pipelines/generation.md) for each of the prepared problems (`generate_solutions` stage).
2. [Fill majority answer](https://github.com/NVIDIA/NeMo-Skills/tree/main/nemo_skills/evaluation/aggregate_answers.py)
   for all problems where ground-truth answer is not known (`fill_majority_answer` stage).
3. [Judge answers using an LLM](../pipelines/llm-as-a-judge.md). Only the final answer is compared to the ground-truth (or majority)
   answer, not the full solution (`judge_answers` stage).
4. TODO: generate a new summary
5. Filter out all incorrect solutions and prepare the data for SFT (`prepare_for_sft` stage).


You can run the full pipeline using [QwQ-32B](https://huggingface.co/Qwen/QwQ-32B) as solution generation model with

```
python recipes/openmathreasoning/pipelines/solution_generation.py --mode full-qwq
```

You can specify a subset of stages using `--stages` argument and can switch between QwQ and R1 models using `--mode full-qwq` or `--mode full-r1`.

If you want to run using [Nvidia NIM models](https://build.nvidia.com/models) on 10 example questions, add `--mode demo`.

## TIR solution generation pipeline

<<<<<<< HEAD
TIR solution generation pipeline consists of two stages detailed in the [paper]() TODO.

**Stage-0** leverages [LIMO-Qwen](https://huggingface.co/GAIR/LIMO) model, instructed with [0-shot prompt](https://github.com/NVIDIA/NeMo-Skills/tree/main/recipes/omr1/prompts/math-tir-detailed.yaml) to generate long-reasoning TIR solutions.

You can launch it by running
```
python recipes/omr1/pipelines/tir_solution_generation.py --mode full-tir-stage-0.yaml 
```

For the **Stage-1** we suggest to use our [OpenMath-Nemotron-14B](https://huggingface.co/nvidia/OpenMath-Nemotron-14B) as synthetic TIR data generator. It produces high quality solutions and require less strict filtering, resulting in improved sample efficiency.
=======
Coming soon!

## GenSelect pipeline

Coming soon!
>>>>>>> faee88a1
<|MERGE_RESOLUTION|>--- conflicted
+++ resolved
@@ -167,7 +167,6 @@
 
 ## TIR solution generation pipeline
 
-<<<<<<< HEAD
 TIR solution generation pipeline consists of two stages detailed in the [paper]() TODO.
 
 **Stage-0** leverages [LIMO-Qwen](https://huggingface.co/GAIR/LIMO) model, instructed with [0-shot prompt](https://github.com/NVIDIA/NeMo-Skills/tree/main/recipes/omr1/prompts/math-tir-detailed.yaml) to generate long-reasoning TIR solutions.
@@ -177,11 +176,4 @@
 python recipes/omr1/pipelines/tir_solution_generation.py --mode full-tir-stage-0.yaml 
 ```
 
-For the **Stage-1** we suggest to use our [OpenMath-Nemotron-14B](https://huggingface.co/nvidia/OpenMath-Nemotron-14B) as synthetic TIR data generator. It produces high quality solutions and require less strict filtering, resulting in improved sample efficiency.
-=======
-Coming soon!
-
-## GenSelect pipeline
-
-Coming soon!
->>>>>>> faee88a1
+For the **Stage-1** we suggest to use our [OpenMath-Nemotron-14B](https://huggingface.co/nvidia/OpenMath-Nemotron-14B) as synthetic TIR data generator. It produces high quality solutions and require less strict filtering, resulting in improved sample efficiency.