--- conflicted
+++ resolved
@@ -166,13 +166,9 @@
 If you want to run using [Nvidia NIM models](https://build.nvidia.com/models) on 10 example questions, add `--mode demo`.
 
 ## TIR solution generation pipeline
-<<<<<<< HEAD
-TODO
-=======
 
 Coming soon!
 
 ## GenSelect pipeline
 
-Coming soon!
->>>>>>> 5686c65b
+Coming soon!