---
date: 2025-08-29
readtime: 5
hide:
  - toc
---

# Inference with gpt-oss-120b using stateful Python code execution

In this tutorial, you will learn how to run inference with [gpt-oss-120b](https://huggingface.co/openai/gpt-oss-120b) model
using the built-in stateful Python code execution.

We will first reproduce the evaluation results on [AIME24](../../evaluation/natural-math.md#aime24) and
[AIME25](../../evaluation/natural-math.md#aime25) benchmarks (hitting 100% with majority voting!)
and then extend this to run arbitrary synthetic data generation with or without Python tool use.

```
----------------------------------------- aime24 ----------------------------------------
evaluation_mode   | num_entries | avg_tokens | gen_seconds | symbolic_correct | no_answer
pass@1[avg-of-16] | 30          | 13306      | 1645        | 96.46%           | 0.42%
majority@16       | 30          | 13306      | 1645        | 100.00%          | 0.00%
pass@16           | 30          | 13306      | 1645        | 100.00%          | 0.00%

----------------------------------------- aime25 ----------------------------------------
evaluation_mode   | num_entries | avg_tokens | gen_seconds | symbolic_correct | no_answer
pass@1[avg-of-16] | 30          | 14463      | 1717        | 96.67%           | 0.83%
majority@16       | 30          | 14463      | 1717        | 100.00%          | 0.00%
pass@16           | 30          | 14463      | 1717        | 100.00%          | 0.00%
```

<!-- more -->

!!! note
    If you're not familiar with NeMo-Skills, we recommend that you start by reading through our
    [Getting Started](../../basics/index.md) tutorial.

We assume you have `/workspace` mount defined in your [cluster config](../../basics/cluster-configs.md). You can run either
locally or on Slurm as long as you have enough GPUs to host the model.

## Prepare evaluation data

Let's prepare evaluation data for [aime24](../../evaluation/natural-math.md#aime24) and [aime25](../../evaluation/natural-math.md#aime25) benchmarks.

```bash
ns prepare_data aime24 aime25
```

## Run evaluation

Let's now run evaluation with and without Python built-in tool. The code snippet below launches both jobs with 16 samples
per benchmark. You can adjust the parameters (e.g. number of GPUs, cluster config, inference parameters, benchmarks)
and see how the results change.

```python
from nemo_skills.pipeline.cli import eval, wrap_arguments

cluster = "slurm"  # change this to match your cluster config name

# with python
eval(
    ctx=wrap_arguments(
        # we are using fewer tokens than max context length as code output isn't accounted for
        "++inference.tokens_to_generate=120000 "
        # recommended inference settings including prompt config
        "++inference.temperature=1.0 "
        "++inference.top_p=1.0 "
        "++prompt_config=gpt-oss/math "
        # we currently implement native Python code tool through text completions API
        # as we found alternative implementations to have issues.
        # We will switch to the official responses API when those are addressed
        "++use_completions_api=true "
        "++code_tags=gpt-oss "
        # gpt-oss generates a lot of code, so need to set max_code_executions high!
        # you can also add ++server.code_execution.code_execution_timeout=120 to match
        # the setting in the official system prompt, but we found this to not impact
        # the accuracy, so keeping the default of 10 seconds
        "++code_execution=true "
        "++server.code_execution.max_code_executions=100 "
        # settings to enable high reasoning and Python built-in tool
        "++chat_template_kwargs.reasoning_effort=high "
        "++chat_template_kwargs.builtin_tools=[python] "
    ),
    cluster=cluster,
    # optional parameter here, but useful when chaining multiple jobs together in pipelines
    expname="gpt-oss-eval-with-python",
    model="openai/gpt-oss-120b",
    server_type='vllm',
    # can customize the number of GPUs used
    server_gpus=8,
    benchmarks="aime24:16,aime25:16",
    # generations and metrics will be here. Needs to be a mounted folder
    output_dir="/workspace/gpt-oss-eval/with-python",
    # any vllm arguments can be used here
    server_args="--async-scheduling",
    # launch a sandbox alongside the job that will keep track of
    # ipython sessions with stateful code execution
    with_sandbox=True,
    # launching all benchmarks / samples on the same node
    # for bigger benchmarks, you can adjust this accordingly
    # num_jobs is the number of copies of the server you can use to parallelize evaluation
    # the total amount of GPUs used is server_gpus x server_nodes x num_jobs
    num_jobs=1,
)


# without python
eval(
    ctx=wrap_arguments(
        # not specifying tokens_to_generate here, by default uses all available context

        # recommended inference settings including prompt config
        "++inference.temperature=1.0 "
        "++inference.top_p=1.0 "
        "++prompt_config=gpt-oss/math "
        # setting reasoning effort through vllm arguments as we are using chat completions api here
        "++inference.extra_body.reasoning_effort=high "
    ),
    cluster=cluster,
    # optional parameter here, but useful when chaining multiple jobs together in pipelines
    expname="gpt-oss-eval-no-python",
    model="openai/gpt-oss-120b",
    server_type='vllm',
    # can customize the number of GPUs used
    server_gpus=8,
    benchmarks="aime24:16,aime25:16",
    # generations and metrics will be here. Needs to be a mounted folder
    output_dir="/workspace/gpt-oss-eval/no-python",
    # any vllm arguments can be used here
    server_args="--async-scheduling",
    # launching all benchmarks / samples on the same node in parallel
    # for bigger benchmarks, you can adjust this accordingly
    # num_jobs is the number of copies of the server you can use to parallelize evaluation
    # the total amount of GPUs used is server_gpus x server_nodes x num_jobs
    num_jobs=1,
)
```

After the jobs are finished, you should see the following summary of the metrics.

=== "with python"

    ```
    ----------------------------------------- aime24 ----------------------------------------
    evaluation_mode   | num_entries | avg_tokens | gen_seconds | symbolic_correct | no_answer
    pass@1[avg-of-16] | 30          | 13306      | 1645        | 96.46%           | 0.42%
    majority@16       | 30          | 13306      | 1645        | 100.00%          | 0.00%
    pass@16           | 30          | 13306      | 1645        | 100.00%          | 0.00%

    ----------------------------------------- aime25 ----------------------------------------
    evaluation_mode   | num_entries | avg_tokens | gen_seconds | symbolic_correct | no_answer
    pass@1[avg-of-16] | 30          | 14463      | 1717        | 96.67%           | 0.83%
    majority@16       | 30          | 14463      | 1717        | 100.00%          | 0.00%
    pass@16           | 30          | 14463      | 1717        | 100.00%          | 0.00%
    ```


=== "no python"

    ```
    ----------------------------------------- aime24 ----------------------------------------
    evaluation_mode   | num_entries | avg_tokens | gen_seconds | symbolic_correct | no_answer
    pass@1[avg-of-16] | 30          | 17091      | 1983        | 94.79%           | 0.00%
    majority@16       | 30          | 17091      | 1983        | 96.67%           | 0.00%
    pass@16           | 30          | 17091      | 1983        | 100.00%          | 0.00%

    ----------------------------------------- aime25 ----------------------------------------
    evaluation_mode   | num_entries | avg_tokens | gen_seconds | symbolic_correct | no_answer
    pass@1[avg-of-16] | 30          | 21070      | 2330        | 94.17%           | 0.00%
    majority@16       | 30          | 21070      | 2330        | 100.00%          | 0.00%
    pass@16           | 30          | 21070      | 2330        | 100.00%          | 0.00%
    ```

!!! tip
    you can also run `ns summarize_results --cluster <cluster> <output_dir>` to re-print the summary of all metrics.

## Synthetic data generation

Switching from evaluation to SDG is really simple! Here is an example of how you can re-generate solutions for
[OpenMathReasoning](../../releases/openmathreasoning/index.md) dataset using gpt-oss-120b with Python enabled.
You can adjust the commands accordingly to switch to a different reasoning regime or disable Python.

Let's first download a set of problems from OpenMathReasoning dataset as a jsonl file.

```python
from datasets import concatenate_datasets, load_dataset

def remove_proofs(example):
    return example['problem_type'] != 'converted_proof'

dataset = load_dataset("nvidia/OpenMathReasoning")

dataset['cot'] = dataset['cot'].remove_columns(
    ['generation_model', 'generated_solution', 'inference_mode', 'used_in_kaggle']
)
dataset['additional_problems'] = dataset['additional_problems'].remove_columns(
    ['generation_model', 'generated_solution', 'inference_mode', 'used_in_kaggle']
)
full_data = concatenate_datasets([dataset['cot'], dataset['additional_problems']])
full_data = full_data.filter(remove_proofs, num_proc=20)

full_data.to_json("math-problems.jsonl")
```

Then run generation command using this file as an input (you might need to upload it on Slurm if you prepared data locally).

```python
from nemo_skills.pipeline.cli import generate, wrap_arguments

cluster = "slurm"  # change this to match your cluster config name

generate(
    ctx=wrap_arguments(
        # we are using fewer tokens than max context length as code output isn't accounted for
        "++inference.tokens_to_generate=120000 "
        # recommended inference settings including prompt config
        "++inference.temperature=1.0 "
        "++inference.top_p=1.0 "
        "++prompt_config=gpt-oss/math "
        # we currently implement native Python code tool through text completions API
        # as we found alternative implementations to have issues.
        # We will switch to the official responses API when those are addressed
        "++use_completions_api=true "
        "++code_tags=gpt-oss "
        # gpt-oss generates a lot of code, so need to set max_code_executions high!
        # you can also add ++server.code_execution.code_execution_timeout=120 to match
        # the setting in the official system prompt, but we found this to not impact
        # the accuracy, so keeping the default of 10 seconds
        "++code_execution=true "
        "++server.code_execution.max_code_executions=100 "
        # settings to enable high reasoning and Python built-in tool
        "++chat_template_kwargs.reasoning_effort=high "
        "++chat_template_kwargs.builtin_tools=[python] "
    ),
    cluster=cluster,
<<<<<<< HEAD
    # optional parameter here, but useful when chaining multiple jobs together in pipelines
    expname="gpt-oss-eval-with-python",
=======
    expname="gpt-oss-sdg-with-python",
>>>>>>> dd96f832
    model="openai/gpt-oss-120b",
    server_type='vllm',
    # can customize the number of GPUs used
    server_gpus=8,
    input_file="/workspace/math-problems.jsonl",
    # generations will be here. Needs to be a mounted folder
    output_dir="/workspace/gpt-oss-sdg/with-python/open-math-reasoning",
    # any vllm arguments can be used here
    server_args="--async-scheduling",
    # launch a sandbox alongside the job that will keep track of
    # ipython sessions with stateful code execution
    with_sandbox=True,
    # num_chunks=N will parallelize the workload across X nodes
    # dependent_jobs=M will schedule this many dependent jobs on Slurm
    # (useful if your cluster has a fixed timeout per job)
    # set these according to your cluster configuration
    # num_chunks=N,
    # dependent_jobs=M,
)
```

You can see that setups for SDG and evaluation are almost identical and it's very easy to switch between them.<|MERGE_RESOLUTION|>--- conflicted
+++ resolved
@@ -232,12 +232,8 @@
         "++chat_template_kwargs.builtin_tools=[python] "
     ),
     cluster=cluster,
-<<<<<<< HEAD
     # optional parameter here, but useful when chaining multiple jobs together in pipelines
-    expname="gpt-oss-eval-with-python",
-=======
     expname="gpt-oss-sdg-with-python",
->>>>>>> dd96f832
     model="openai/gpt-oss-120b",
     server_type='vllm',
     # can customize the number of GPUs used
