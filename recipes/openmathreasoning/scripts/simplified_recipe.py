--- conflicted
+++ resolved
@@ -66,11 +66,7 @@
     )
 
     generate(
-<<<<<<< HEAD
         ctx=wrap_arguments(f"++prompt_config={workspace}/extract-problems.yaml "),
-=======
-        ctx=wrap_arguments(f"++prompt_config={workspace}/extract-problems.yaml ++prompt_template=qwen-instruct "),
->>>>>>> d5d70328
         cluster=cluster,
         input_file=f"{workspace}/data.jsonl",
         output_dir=f"{workspace}/sdg/problems",
