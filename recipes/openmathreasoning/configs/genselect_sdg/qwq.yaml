cluster: slurm
base_output_dir: /workspace/openmathreasoning
expname: openmathreasoning
suffix: qwq  # Suffix for experiment names
sdg_pipeline: genselect_sdg

# Input file for the first stage (generate_solutions)
# This should be the output of the problem_generation.py pipeline
input_files: ${base_output_dir}/solution-sdg-${suffix}/step-6-merge-new-summaries/output-rs*.jsonl
# File with benchmark problems you want decontaminate with
contamination_file: ${base_output_dir}/problem-sdg/step-6-decontamination/contamination-labeled.jsonl
# Number of GenSelect instances per problem
max_instances_per_problem: 8
# Number of maximum solutions which form the GenSelect input
max_solutions: 16


# Define judge model server parameters
generate_kwargs: &generate_kwargs
  # Model to be used for GenSelect output generation
  model: /hf_models/QwQ-32B-24k-input
  # Server type to launch the model
  server_type: trtllm
  # Server parameters
  server_gpus: 8
  server_nodes: 1

# Arguments for generating new summaries
generate_new_summaries_kwargs:
  <<: *generate_kwargs
  # Summarization model
  model: /hf_models/Qwen2.5-32B-Instruct
  # Generate 4 new summaries for each solution
  num_random_seeds: 4

# Define the full sequence of stages for this mode
pipeline_stages:
  - prepare_labeling_data      # Prepare the labeling data
  - label_data                 # Label the data
  - extract_judgment           # Extract judgments from the labeled data
  - generate_new_summaries     # Generate new summaries to replace the native summaries of reasoning models
  - merge_new_summaries        # Merge reasoning traces with new summaries
  - prepare_for_sft            # Prepare the final dataset for SFT training

# Directory structure configuration
directories:
  step-1-prepare-labeling-data: ${base_output_dir}/${sdg_pipeline}-${suffix}/step-1-prepare-labeling-data
  step-2-label-data: ${base_output_dir}/${sdg_pipeline}-${suffix}/step-2-label-data
  step-3-extract-judgment: ${base_output_dir}/${sdg_pipeline}-${suffix}/step-3-extract-judgment
  step-4-generate-new-summaries: ${base_output_dir}/${sdg_pipeline}-${suffix}/step-4-generate-new-summaries
  step-5-merge-new-summaries: ${base_output_dir}/${sdg_pipeline}-${suffix}/step-5-merge-new-summaries
  step-6-prepare-sft: ${base_output_dir}/${sdg_pipeline}-${suffix}/step-6-prepare-sft

# Stage-specific configurations
stages:
  prepare_labeling_data:
    input_files: ${input_files}
    output_dir: ${directories.step-1-prepare-labeling-data}
    max_instances_per_problem: ${max_instances_per_problem}
    max_solutions: ${max_solutions}


  label_data:
    input_file: ${directories.step-1-prepare-labeling-data}/output.jsonl
    output_dir: ${directories.step-2-label-data}

    dependencies:
      - prepare_labeling_data

    inline_args: >-
      ++prompt_config=openmath/genselect
      ++generation_key=genselect_comparison
      ++inference.tokens_to_generate=16_384
      ++inference.temperature=0.6

    stage_kwargs: ${generate_kwargs}

  extract_judgment:
    input_file: ${directories.step-2-label-data}/output.jsonl
    output_dir: ${directories.step-3-extract-judgment}

    dependencies:
      - label_data

  generate_new_summaries:
    input_file: ${directories.step-3-extract-judgment}/output.jsonl
    output_dir: ${directories.step-4-generate-new-summaries}

    dependencies:
      - extract_judgment
    inline_args: >-
      ++prompt_config=/nemo_run/code/recipes/openmathreasoning/prompts/summarize-genselect.yaml
<<<<<<< HEAD
=======
      ++prompt_template=qwen-instruct
>>>>>>> d5d70328
      ++inference.temperature=0.7
      ++inference.tokens_to_generate=2048
    stage_kwargs: ${generate_new_summaries_kwargs}

  merge_new_summaries:
    reasoning_file: ${directories.step-3-extract-judgment}/output.jsonl
    summary_dir: ${directories.step-4-generate-new-summaries}
    output_dir: ${directories.step-5-merge-new-summaries}

    dependencies:
      - generate_new_summaries

  prepare_for_sft:
    input_file: ${directories.step-5-merge-new-summaries}/output.jsonl
    output_dir: ${directories.step-6-prepare-sft}
    prompt_config: openmath/genselect
    contamination_file: ${contamination_file}

    dependencies:
      - merge_new_summaries<|MERGE_RESOLUTION|>--- conflicted
+++ resolved
@@ -90,10 +90,6 @@
       - extract_judgment
     inline_args: >-
       ++prompt_config=/nemo_run/code/recipes/openmathreasoning/prompts/summarize-genselect.yaml
-<<<<<<< HEAD
-=======
-      ++prompt_template=qwen-instruct
->>>>>>> d5d70328
       ++inference.temperature=0.7
       ++inference.tokens_to_generate=2048
     stage_kwargs: ${generate_new_summaries_kwargs}
