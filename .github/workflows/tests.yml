--- conflicted
+++ resolved
@@ -24,13 +24,7 @@
       run: |
         python -m pip install --upgrade pip
         pip install .
-<<<<<<< HEAD
-        pip install pytest pytest-cov
-        pip install -r visualization/requirements.txt 
-        pip install -r visualization/test-requirements.txt
-=======
         pip install pytest pytest-cov pytest-timeout
->>>>>>> ca37586f
     - name: Run all tests
       run: |
         ./nemo_skills/code_execution/local_sandbox/start_local_sandbox.sh &
