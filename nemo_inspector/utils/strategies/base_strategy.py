--- conflicted
+++ resolved
@@ -37,11 +37,7 @@
     SEPARATOR_DISPLAY,
     SEPARATOR_ID,
 )
-<<<<<<< HEAD
 from utils.common import get_config, get_settings, get_utils_from_config, initialize_default
-=======
-from utils.common import get_config, get_settings, get_utils_from_config
->>>>>>> a5a14201
 
 from nemo_skills.code_execution.math_grader import extract_answer
 from nemo_skills.code_execution.sandbox import get_sandbox
@@ -238,24 +234,7 @@
             for key, value in utils.items()
             if key != RETRIEVAL and key not in RETRIEVAL_FIELDS
         }
-<<<<<<< HEAD
         prompt_config = initialize_default(PromptConfig, {**utils})
-=======
-        examples_type = utils.pop('examples_type', None)
-        utils["example_dicts"] = examples_map.get(
-            examples_type,
-            [],
-        )
-        len_example_dicts = len(utils["example_dicts"])
-        prompt_config = get_config(PromptConfig, utils, get_settings())
-
-        prompt_config.few_shot_examples = get_config(
-            FewShotExamplesConfig,
-            utils,
-            get_settings(),
-        )
-
->>>>>>> a5a14201
         prompt = Prompt(config=prompt_config)
         return prompt.fill(input_dict)
 
