--- conflicted
+++ resolved
@@ -19,11 +19,7 @@
   vllm: igitman/nemo-skills-vllm:0.4.2
   nemo: igitman/nemo-skills-nemo:0.4.2
   sandbox: igitman/nemo-skills-sandbox:0.4.2
-<<<<<<< HEAD
   nemo-skills: igitman/nemo-skills:0.4.2
-=======
-  nemo-skills: igitman/nemo-skills:0.4.1
->>>>>>> f1415526
 
 # add required mounts for models/data here
 # the code is mounted automatically inside /nemo_run/code
