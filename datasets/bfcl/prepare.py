--- conflicted
+++ resolved
@@ -17,7 +17,7 @@
 import json
 from os import path
 from pathlib import Path
-from utils import process_rest_file, augment_prompt_by_languge, language_specific_pre_processing
+from utils import process_api_in_file, augment_prompt_by_languge, language_specific_pre_processing
 import subprocess
 import time
 
@@ -81,26 +81,19 @@
             # Github can issue a 104 Error
             time.sleep(0.1)
             
-<<<<<<< HEAD
         print("\nPreparing Execution tests:")
-        for test, test_file in EXEC_TEST_FILE_MAPPING.items():
+        for test_category, test_file in EXEC_TEST_FILE_MAPPING.items():
             print(f"- Downloading {test_file}")
             local_path = path.join(data_folder, test_file)
             url_path = path.join(URL_PREFIX, test_file)
             urllib.request.urlretrieve(url_path, local_path)
-=======
-        # print("\nPreparing Execution tests:")
-        # for test, test_file in EXEC_TEST_FILE_MAPPING.items():
-        #     print(f"- Downloading {test_file}")
-        #     local_path = path.join(data_folder, test_file)
-        #     url_path = path.join(URL_PREFIX, test_file)
-        #     urllib.request.urlretrieve(url_path, local_path)
-        
-        # # Github can issue a 104 Error
-        # time.sleep(0.1)
->>>>>>> 8b0706b0
 
-        # Update the REST test with APIs
-        print("\nPreparing REST API test:")
-        rest_test_file = path.join(data_folder, EXEC_TEST_FILE_MAPPING["rest"])
-        process_rest_file(rest_test_file)
+            process_api_in_file(local_path)
+
+            with open(local_path) as reader:
+                for idx, line in enumerate(reader):
+                    instance = json.loads(line.strip())
+                    instance["function"] = language_specific_pre_processing(instance["function"], test_category)
+                    instance["question"] = augment_prompt_by_languge(instance["question"], test_category)
+                    instance["test_category"] = test_category
+                    writer.write(json.dumps(instance) + "\n")
