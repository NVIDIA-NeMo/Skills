site_name: NeMo-Skills
site_url: https://nvidia.github.io/NeMo-Skills
extra_css:
  - css/extra.css
theme:
  name: material
  logo: favicon.ico
  favicon: favicon.ico
  palette:
    primary: blue grey
  features:
    - content.code.copy
    - content.code.annotate
    - navigation.instant
    - navigation.instant.progress
    - navigation.tabs
    - navigation.tabs.sticky
    - navigation.indexes
    - toc.follow
markdown_extensions:
  - meta
  - pymdownx.highlight:
      anchor_linenums: true
      line_spans: __span
      pygments_lang_class: true
  - pymdownx.inlinehilite
  - pymdownx.snippets
  - pymdownx.superfences
  - pymdownx.tabbed:
      alternate_style: true
      slugify: !!python/object/apply:pymdownx.slugs.slugify
        kwds:
          case: lower
  - admonition
  - pymdownx.details
  - pymdownx.superfences
  - toc:
      permalink: true
  - attr_list
  - pymdownx.emoji:
      emoji_index: !!python/name:material.extensions.emoji.twemoji
      emoji_generator: !!python/name:material.extensions.emoji.to_svg
  - footnotes
nav:
  - NeMo-Skills: index.md
  - Getting started:
    - basics/index.md
    - Cluster configs: basics/cluster-configs.md
    - Code packaging: basics/code-packaging.md
    - Prompt format: basics/prompt-format.md
    - Inference: basics/inference.md
    - Sandbox for code execution: basics/sandbox.md
  - Pipelines:
    - pipelines/index.md
    - Generation: pipelines/generation.md
    - Evaluation: pipelines/evaluation.md
    - Checkpoint conversion: pipelines/checkpoint-conversion.md
    - LLM-as-a-judge: pipelines/llm-as-a-judge.md
    - Decontamination: pipelines/decontamination.md
<<<<<<< HEAD
  - Code execution:
    - Sandbox: code-execution/sandbox.md
  - OpenMathReasoning:
    - openmathreasoning1/index.md
    - Model evaluation: openmathreasoning1/evaluation.md
    - Dataset construction: openmathreasoning1/dataset.md
    - Model training: openmathreasoning1/training.md
=======
    - Training (NeMo-Aligner): pipelines/training.md
    - Training (verl, OpenRLHF): pipelines/training-verl-openrlhf.md
    - Arbitrary commands: pipelines/run-cmd.md
>>>>>>> 6839e2d5
  - OpenMathInstruct:
    - openmathinstruct2/index.md
    - Model evaluation: openmathinstruct2/evaluation.md
    - Dataset construction: openmathinstruct2/dataset.md
    - Model training: openmathinstruct2/training.md<|MERGE_RESOLUTION|>--- conflicted
+++ resolved
@@ -57,21 +57,16 @@
     - Checkpoint conversion: pipelines/checkpoint-conversion.md
     - LLM-as-a-judge: pipelines/llm-as-a-judge.md
     - Decontamination: pipelines/decontamination.md
-<<<<<<< HEAD
-  - Code execution:
-    - Sandbox: code-execution/sandbox.md
+    - Training (NeMo-Aligner): pipelines/training.md
+    - Training (verl, OpenRLHF): pipelines/training-verl-openrlhf.md
+    - Arbitrary commands: pipelines/run-cmd.md
+  - OpenMathInstruct:
+    - openmathinstruct2/index.md
+    - Model evaluation: openmathinstruct2/evaluation.md
+    - Dataset construction: openmathinstruct2/dataset.md
+    - Model training: openmathinstruct2/training.md
   - OpenMathReasoning:
     - openmathreasoning1/index.md
     - Model evaluation: openmathreasoning1/evaluation.md
     - Dataset construction: openmathreasoning1/dataset.md
-    - Model training: openmathreasoning1/training.md
-=======
-    - Training (NeMo-Aligner): pipelines/training.md
-    - Training (verl, OpenRLHF): pipelines/training-verl-openrlhf.md
-    - Arbitrary commands: pipelines/run-cmd.md
->>>>>>> 6839e2d5
-  - OpenMathInstruct:
-    - openmathinstruct2/index.md
-    - Model evaluation: openmathinstruct2/evaluation.md
-    - Dataset construction: openmathinstruct2/dataset.md
-    - Model training: openmathinstruct2/training.md+    - Model training: openmathreasoning1/training.md